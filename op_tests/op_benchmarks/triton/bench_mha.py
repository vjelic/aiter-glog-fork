import torch.test
import triton
import triton.language as tl
from utils.benchmark_utils import get_model_configs, get_available_models, print_vgpr
from op_tests.triton_tests.test_mha import (
    test_mha_backward,
    test_mha_backward_varlen,
    test_mha_fused_backward_varlen,
    test_mha_fused_backward,
)
import torch

import os
import sys
import warnings
import argparse

# Add two parent directories to sys.path
current_dir = os.path.dirname(os.path.abspath(__file__))
parent_dir = os.path.dirname(os.path.dirname(current_dir))
sys.path.append(parent_dir)

from aiter.ops.triton.mha import (
    flash_attn_func,
    flash_attn_fp8_func,
    flash_attn_varlen_func,
    flash_attn_varlen_fp8_func,
)
from aiter.test_mha_common import (
    attention_ref,
    generate_random_padding_mask,
    generate_qkv,
    pad_rearrange_dropout_mask_hts_to_bhss,
)
import sys


# thd layout
def mha_varlen_input_helper(
    Z, HQ, HK, N_CTX_Q, N_CTX_K, D_HEAD, dtype, equal_seqlens=False, requires_grad=True
):
    torch.manual_seed(20)

    # Random sequence lengths. Using N_CTX * Z as kind of maximum possible sum of individual seqs
    if not equal_seqlens:
        max_seqlens_q = N_CTX_Q
        max_seqlens_k = N_CTX_K
        if N_CTX_Q == N_CTX_K:
            seqlens_q = torch.randint(1, max_seqlens_q + 1, (Z,), dtype=torch.int32)
            seqlens_k = seqlens_q
        else:
            seqlens_q = torch.randint(1, max_seqlens_q + 1, (Z,), dtype=torch.int32)
            seqlens_k = torch.randint(1, max_seqlens_k + 1, (Z,), dtype=torch.int32)
    else:
        seqlens_q = torch.full((Z,), N_CTX_Q)
        seqlens_k = torch.full((Z,), N_CTX_K)

    # Calculate cumulative sequence lengths
    cu_seqlens_q = torch.cat(
        [
            torch.tensor([0], dtype=torch.int32),
            seqlens_q.cumsum(dim=0, dtype=torch.int32),
        ]
    )
    cu_seqlens_k = torch.cat(
        [
            torch.tensor([0], dtype=torch.int32),
            seqlens_k.cumsum(dim=0, dtype=torch.int32),
        ]
    )

    cu_seqlens_q = cu_seqlens_q.to(device="cuda")
    cu_seqlens_k = cu_seqlens_k.to(device="cuda")
    # Initialize q, k, v with variable lengths
    total_q = cu_seqlens_q[-1].item()
    total_k = cu_seqlens_k[-1].item()

    q = (
        torch.randn((total_q, HQ, D_HEAD), dtype=dtype, device="cuda")
        .normal_(mean=0.0, std=0.5)
        .requires_grad_(requires_grad)
    )
    k = (
        torch.randn((total_k, HK, D_HEAD), dtype=dtype, device="cuda")
        .normal_(mean=0.0, std=0.5)
        .requires_grad_(requires_grad)
    )
    v = (
        torch.randn((total_k, HK, D_HEAD), dtype=dtype, device="cuda")
        .normal_(mean=0.0, std=0.5)
        .requires_grad_(requires_grad)
    )
    sm_scale = D_HEAD**-0.5
    return q, k, v, cu_seqlens_q, cu_seqlens_k, sm_scale


# bshd layout
def mha_input_helper(Z, HQ, HK, N_CTX_Q, N_CTX_K, D_HEAD, dtype, requires_grad=True):
    torch.manual_seed(20)

    # Initialize q, k, v
    q_tensor_shape = (Z, N_CTX_Q, HQ, D_HEAD)
    k_tensor_shape = (Z, N_CTX_K, HK, D_HEAD)

    q = torch.randn(
        q_tensor_shape, dtype=dtype, device="cuda", requires_grad=requires_grad
    )
    k = torch.randn(
        k_tensor_shape, dtype=dtype, device="cuda", requires_grad=requires_grad
    )
    v = torch.randn(
        k_tensor_shape, dtype=dtype, device="cuda", requires_grad=requires_grad
    )

    sm_scale = D_HEAD**-0.5

    return q, k, v, sm_scale


def nonvarlen_benchmark_configs():
    configs = [
        (16, 16, 16, 1024, 1024),
        (8, 16, 16, 2048, 2048),
        (4, 16, 16, 4096, 4096),
        (2, 16, 16, 8192, 8192),
        (8, 16, 16, 1024, 4096),
        (1, 16, 16, 4096, 16384),
        (2, 48, 48, 1024, 1024),
        (2, 48, 48, 2048, 1024),
        (2, 48, 48, 4096, 8192),
        (2, 48, 48, 8192, 4096),
        (2, 48, 48, 16384, 8192),
        (8, 16, 16, 1989, 15344),
        (4, 16, 16, 4097, 163),
        (2, 16, 16, 8122, 2159),
        (1, 16, 16, 16281, 7),
        (2, 48, 48, 1021, 1020),
        (2, 48, 48, 2001, 2048),
        (2, 48, 48, 3996, 9639),
        (2, 48, 48, 8181, 1021),
    ]
    return configs


def varlen_benchmark_configs():
    configs = [
        (2, 16, 4, 1024, 1024),
        (8, 16, 2, 2048, 2048),
        (4, 16, 8, 4096, 4096),
        (2, 16, 4, 8192, 8192),
        (2, 16, 8, 16384, 16384),
        (2, 48, 12, 1024, 1024),
        (2, 48, 24, 2048, 2048),
        (2, 48, 8, 4096, 4096),
        (2, 48, 4, 8192, 8192),
        (2, 48, 2, 16384, 16384),
        (2, 64, 32, 1024, 1024),
        (4, 64, 16, 2048, 2048),
        (4, 64, 8, 4096, 4096),
        (4, 64, 32, 8192, 8192),
        (4, 128, 16, 16384, 16384),
    ]
    return configs


def model_benchmark_configs(args):
    config_file = args.model_configs
    configs = get_model_configs(config_path=config_file, models=args.model)
    fa_configs = []
    batch_size = args.b if args.b else 1

    for model_name, config in configs.items():
        HQ = config["num_attention_heads"]
        HK = (
            HQ
            if config["num_key_value_heads"] is None
            else config["num_key_value_heads"]
        )
        N_CTX_Q = args.sq if args.sq else 8192
        N_CTX_K = args.sk if args.sk else N_CTX_Q
        HEAD_DIM = config["hidden_size"] // HQ
        fa_configs.append((model_name, batch_size, HQ, HK, N_CTX_Q, N_CTX_K, HEAD_DIM))

    return fa_configs


def pad_rearrange_dropout_mask(
    S_dmask,
    cu_seqlens_q,
    cu_seqlens_k,
    max_seqlen_q,
    max_seqlen_k,
    seqlen_q,
    seqlen_k,
    num_q_heads,
):
    batch_size = cu_seqlens_q.numel() - 1

    padded_dropout_mask = torch.ones(
        (batch_size, num_q_heads, seqlen_q, seqlen_k), device="cuda"
    )
    for b in range(batch_size):
        start_q = cu_seqlens_q[b].item()
        end_q = cu_seqlens_q[b + 1].item()
        start_k = cu_seqlens_k[b].item()
        end_k = cu_seqlens_k[b + 1].item()

        seqlen_q = end_q - start_q
        seqlen_k = end_k - start_k
        for h in range(S_dmask.shape[1]):
            padded_dropout_mask[b, h, :max_seqlen_q, :max_seqlen_k] = S_dmask[
                b, h, :, :
            ]

    return padded_dropout_mask


def create_benchmark_configs(custom, args):
    dtype = arg_to_torch_dtype[args.dtype]
    hk = args.hq if not args.hk else args.hk
    sk = args.sq if not args.sk else args.sk
    head_size = 128 if not args.d else args.d
    mode = args.mode
    x_names = ["BATCH", "HQ", "HK", "N_CTX_Q", "N_CTX_K"]
    causal = args.causal
    varlen = args.layout == "thd"

    configs = []
    plot_name = f"fused-attention-{mode}-D_HEAD-{head_size}-layout-{args.layout}-fp8-{args.fp8}-causal-{causal}"
    extra_args = {"D_HEAD": head_size, "dtype": dtype, "causal": causal, "mode": mode}

    if custom:
        x_vals_list = [(args.b, args.hq, hk, args.sq, sk)]
    else:
        if varlen:
            x_vals_list = varlen_benchmark_configs()  # Assume this exists
        else:
            x_vals_list = nonvarlen_benchmark_configs()  # Assume this exists

        if args.model:
            x_vals_list = model_benchmark_configs(args)
            x_names = ["model", "BATCH", "HQ", "HK", "N_CTX_Q", "N_CTX_K", "D_HEAD"]
            plot_name = f"fused-attention-{mode}-layout-{args.layout}-fp8-{args.fp8}-causal-{causal}"
            extra_args = {"dtype": dtype, "causal": causal, "mode": mode}

    unit = "TFLOPS"
    if args.return_time:
        unit = "ms"
    if args.return_bandwidth:
        unit = "GB/s"
    # unit = "ms"

    if mode == "bwd":
        if args.fused_bwd:
            line_vals = [f"fused-bwd({unit})"]
        elif args.onekernel_bwd:
            line_vals = [f"onekernel-bwd({unit})"]
        else:
            line_vals = [f"fused-bwd({unit})", f"onekernel-bwd({unit})", f"bwd({unit})"]
    else:
        line_vals = [f"fwd({unit})", f"persistent-fwd({unit})"]

    if args.bench_torch:
        line_vals = [f"Triton({unit})", f"Torch({unit})"]

    if args.test_mode:
        if args.onekernel_bwd:
            line_vals = [f"onekernel-bwd({unit})"]
        elif args.fused_bwd:
            line_vals = [f"fused-bwd({unit})"]
        elif args.persistent_fwd:
            line_vals = [f"persistent-fwd({unit})"]
        else:
            line_vals = [f"bwd({unit})"]

    configs.append(
        triton.testing.Benchmark(
            x_names=x_names,
            x_vals=x_vals_list,
            line_arg="provider",
            line_vals=line_vals,
            line_names=line_vals,
            styles=[("red", "-"), ("green", "-"), ("yellow", "-")],
            ylabel=unit,
            plot_name=plot_name,
            args=extra_args,
        )
    )
    return configs


def run_benchmark(custom, args):
    torch.manual_seed(20)

    @triton.testing.perf_report(create_benchmark_configs(custom, args))
    def bench_mha_backward(
        BATCH,
        HQ,
        HK,
        N_CTX_Q,
        N_CTX_K,
        D_HEAD,
        dtype,
        causal,
        mode,
        provider,
        dropout=0.0,
        model=None,
        sm_scale=None,
        device="cuda",
    ):
        """
        Benchmark or test function for multi-head attention backward pass.
        In test_mode, verifies output matching with non-varlen inputs.
        """
        assert dropout <= 0.0, "Dropout not supported in this benchmark."
        requires_grad = mode == "bwd" or args.test_mode
        return_lse = True
        return_attn_probs = False
        varlen = args.layout == "thd"

        persistent_fwd = "persistent-fwd" in provider

        fused_backward = "fused-bwd" in provider
        onekernel_backward = "onekernel-bwd" in provider

        assert (
            not fused_backward or not onekernel_backward
        ), "fused_backward and onekernel_backward cannot be used together."

        # Default softmax scale to match standard attention
        if sm_scale is None:
            sm_scale = 1.0 / (D_HEAD**0.5)

        # Test mode: run tests from op_tests with specified shapes
        if args.test_mode:
            print(
                f"Testing backward implementation <{provider}> against Torch with shape:"
            )
            print(
                f"BATCH={BATCH}, HQ={HQ}, HK={HK}, N_CTX_Q={N_CTX_Q}, N_CTX_K={N_CTX_K}, D_HEAD={D_HEAD}"
            )
            if fused_backward:
                if varlen:
                    test_mha_fused_backward_varlen(
                        BATCH,
                        N_CTX_Q,
                        N_CTX_K,
                        HQ,
                        HK,
                        D_HEAD,
                        dropout,
                        causal,
                        args.fp8,
                        True,
                        dtype,
                    )
                else:
                    test_mha_fused_backward(
                        BATCH,
                        N_CTX_Q,
                        N_CTX_K,
                        HQ,
                        HK,
                        D_HEAD,
                        dropout,
                        causal,
                        args.fp8,
                        True,
                        dtype,
                    )
            elif onekernel_backward:
                if varlen:
                    test_mha_fused_backward_varlen(
                        BATCH,
                        N_CTX_Q,
                        N_CTX_K,
                        HQ,
                        HK,
                        D_HEAD,
                        dropout,
                        causal,
                        args.fp8,
                        False,
                        dtype,
                    )
                else:
                    test_mha_fused_backward(
                        BATCH,
                        N_CTX_Q,
                        N_CTX_K,
                        HQ,
                        HK,
                        D_HEAD,
                        dropout,
                        causal,
                        args.fp8,
                        False,
                        dtype,
                    )
            else:
                if varlen:
                    test_mha_backward_varlen(
                        BATCH,
                        N_CTX_Q,
                        N_CTX_K,
                        HQ,
                        HK,
                        D_HEAD,
                        dropout,
                        causal,
                        args.fp8,
                        dtype,
                    )
                else:
                    test_mha_backward(
                        BATCH,
                        N_CTX_Q,
                        N_CTX_K,
                        HQ,
                        HK,
                        D_HEAD,
                        dropout,
                        causal,
                        args.fp8,
                        dtype,
                    )

            print("Test passed!")
            return 0

        # Generate base inputs
        q = torch.randn((BATCH, N_CTX_Q, HQ, D_HEAD), device=device, dtype=dtype)
        k = torch.randn((BATCH, N_CTX_K, HK, D_HEAD), device=device, dtype=dtype)
        v = torch.randn((BATCH, N_CTX_K, HK, D_HEAD), device=device, dtype=dtype)
        q.requires_grad = requires_grad
        k.requires_grad = requires_grad
        v.requires_grad = requires_grad

        # FLOPS calculation variables
        flops_per_matmul = 0

        # Input preparation
        if varlen:
            query_padding_mask = generate_random_padding_mask(
                N_CTX_Q, BATCH, device, mode="random"
            )
            key_padding_mask = generate_random_padding_mask(
                N_CTX_K, BATCH, device, mode="random"
            )
            (
                q_unpad,
                k_unpad,
                v_unpad,
                cu_seqlens_q,
                cu_seqlens_k,
                max_seqlen_q,
                max_seqlen_k,
                q,
                k,
                v,
                output_pad_fn,
                dq_pad_fn,
                dk_pad_fn,
            ) = generate_qkv(
                q, k, v, query_padding_mask, key_padding_mask, kvpacked=False
            )
            q_unpad.requires_grad = True
            k_unpad.requires_grad = True
            v_unpad.requires_grad = True

            q_input, k_input, v_input = q_unpad, k_unpad, v_unpad

            num_contexts = len(cu_seqlens_q) - 1
            for i in range(num_contexts):
                seqlen_q = (cu_seqlens_q[i + 1] - cu_seqlens_q[i]).item()
                seqlen_k = (cu_seqlens_k[i + 1] - cu_seqlens_k[i]).item()
                if causal:
                    valid_out_elements = (
                        ((seqlen_k**2 + seqlen_k) / 2)
                        if seqlen_q > seqlen_k
                        else (seqlen_q * seqlen_k - ((seqlen_q**2 - seqlen_q) / 2))
                    )
                    flops_per_matmul += valid_out_elements * HQ * D_HEAD * 2
                else:
                    flops_per_matmul += seqlen_q * seqlen_k * HQ * D_HEAD * 2
        else:
            q_input, k_input, v_input = q, k, v
            output_pad_fn = dq_pad_fn = dk_pad_fn = lambda x: x

            if causal:
                valid_out_elements = (
                    ((N_CTX_K**2 + N_CTX_K) / 2)
                    if N_CTX_Q > N_CTX_K
                    else (N_CTX_Q * N_CTX_K - ((N_CTX_Q**2 - N_CTX_Q) / 2))
                )
                flops_per_matmul = 2.0 * BATCH * HQ * valid_out_elements * D_HEAD
            else:
                flops_per_matmul = 2.0 * BATCH * HQ * N_CTX_Q * N_CTX_K * D_HEAD

<<<<<<< HEAD
        # Test mode: Verify outputs match
        if hasattr(args, "test_mode") and args.test_mode:
            print(
                f"Testing kernel implementation <{provider}> against Torch with shape:"
            )
            print(
                f"BATCH={BATCH}, HQ={HQ}, HK={HK}, N_CTX_Q={N_CTX_Q}, N_CTX_K={N_CTX_K}, D_HEAD={D_HEAD}"
            )
            # Triton
            if varlen:
                triton_fn = lambda: flash_attn_varlen_func(
=======
        # Benchmark mode
        if varlen:
            if args.fp8:
                fn = lambda: flash_attn_varlen_fp8_func(
>>>>>>> 67439f2a
                    q_input,
                    k_input,
                    v_input,
                    cu_seqlens_q,
                    cu_seqlens_k,
                    max_seqlen_q,
                    max_seqlen_k,
                    dropout_p=dropout,
                    softmax_scale=sm_scale,
                    causal=causal,
                    return_lse=return_lse,
                    return_attn_probs=return_attn_probs,
                    persistent_forward=persistent_fwd,
                    fused_backward=fused_backward,
                    onekernel_backward=onekernel_backward,
                )
            else:
                fn = lambda: flash_attn_varlen_func(
                    q_input,
                    k_input,
                    v_input,
                    cu_seqlens_q,
                    cu_seqlens_k,
                    max_seqlen_q,
                    max_seqlen_k,
                    dropout_p=dropout,
                    softmax_scale=sm_scale,
                    causal=causal,
                    return_lse=return_lse,
                    return_attn_probs=return_attn_probs,
                    persistent_forward=persistent_fwd,
                    fused_backward=fused_backward,
                    onekernel_backward=onekernel_backward,
                )
        else:
            if args.fp8:
                fn = lambda: flash_attn_fp8_func(
                    q_input,
                    k_input,
                    v_input,
                    dropout_p=dropout,
                    softmax_scale=sm_scale,
                    causal=causal,
                    return_lse=return_lse,
                    return_attn_probs=return_attn_probs,
                    fused_backward=fused_backward,
                    onekernel_backward=onekernel_backward,
                )
            else:
                fn = lambda: flash_attn_func(
                    q_input,
                    k_input,
                    v_input,
                    dropout_p=dropout,
                    softmax_scale=sm_scale,
                    causal=causal,
                    return_lse=return_lse,
                    return_attn_probs=return_attn_probs,
                    fused_backward=fused_backward,
                    onekernel_backward=onekernel_backward,
                )
        if mode == "bwd":
            with torch.enable_grad():
                triton_out = fn()[0]
                d_out = torch.randn_like(triton_out)
                fn = lambda: torch.autograd.grad(
                    triton_out,
                    (q_input, k_input, v_input),
                    d_out,
                    retain_graph=True,
                )

<<<<<<< HEAD
            return 0

        # Benchmark mode
        if "Torch" in provider:
            fn = lambda: attention_ref(q, k, v, dropout_p=dropout, causal=causal)
            if mode == "bwd":
                with torch.enable_grad():
                    torch_out, _ = fn()
                    fn = lambda: torch.autograd.grad(
                        torch_out, (q, k, v), do, retain_graph=True
                    )
        else:  # Triton
            if varlen:
                if args.fp8:
                    fn = lambda: flash_attn_varlen_fp8_func(
                        q_input,
                        k_input,
                        v_input,
                        cu_seqlens_q,
                        cu_seqlens_k,
                        max_seqlen_q,
                        max_seqlen_k,
                        dropout_p=dropout,
                        softmax_scale=sm_scale,
                        causal=causal,
                        return_lse=return_lse,
                        return_attn_probs=return_attn_probs,
                        persistent_forward=persistent_fwd,
                        fused_backward=fused_backward,
                        onekernel_backward=onekernel_backward,
                    )
                else:
                    fn = lambda: flash_attn_varlen_func(
                        q_input,
                        k_input,
                        v_input,
                        cu_seqlens_q,
                        cu_seqlens_k,
                        max_seqlen_q,
                        max_seqlen_k,
                        dropout_p=dropout,
                        softmax_scale=sm_scale,
                        causal=causal,
                        return_lse=return_lse,
                        return_attn_probs=return_attn_probs,
                        persistent_forward=persistent_fwd,
                        fused_backward=fused_backward,
                        onekernel_backward=onekernel_backward,
                    )
            else:
                if args.fp8:
                    fn = lambda: flash_attn_fp8_func(
                        q_input,
                        k_input,
                        v_input,
                        dropout_p=dropout,
                        softmax_scale=sm_scale,
                        causal=causal,
                        return_lse=return_lse,
                        return_attn_probs=return_attn_probs,
                        fused_backward=fused_backward,
                        onekernel_backward=onekernel_backward,
                    )
                else:
                    fn = lambda: flash_attn_func(
                        q_input,
                        k_input,
                        v_input,
                        dropout_p=dropout,
                        softmax_scale=sm_scale,
                        causal=causal,
                        return_lse=return_lse,
                        return_attn_probs=return_attn_probs,
                        fused_backward=fused_backward,
                        onekernel_backward=onekernel_backward,
                    )
            if mode == "bwd":
                with torch.enable_grad():
                    triton_out, _, _ = fn()
                    if varlen:
                        triton_out = output_pad_fn(triton_out)
                    fn = lambda: torch.autograd.grad(
                        triton_out,
                        (q_input, k_input, v_input),
                        do.clone(),
                        retain_graph=True,
                    )

        ms = triton.testing.do_bench(fn, warmup=warmup, rep=rep)
=======
        ms = triton.testing.do_bench(fn, warmup=25, rep=100)
>>>>>>> 67439f2a

        total_flops = 2 * flops_per_matmul
        if mode == "bwd":
            total_flops *= 2.5  # 2.0(bwd) + 0.5(recompute)

        input_bytes = q.element_size()
        output_bytes = q.element_size()
        if varlen:
            total_num_tokens_q = cu_seqlens_q[-1].item()
            total_num_tokens_k = cu_seqlens_k[-1].item()
        else:
            total_num_tokens_q = BATCH * N_CTX_Q
            total_num_tokens_k = BATCH * N_CTX_K
        mem = (
            total_num_tokens_q * HQ * D_HEAD * input_bytes
            + 2 * total_num_tokens_k * HK * D_HEAD * input_bytes
            + total_num_tokens_q * HQ * D_HEAD * output_bytes
        )
        # return ms
        if "ms" in provider:
            return ms
        elif "TFLOPS" in provider:
            return total_flops / ms * 1e-9
        else:  # GB/s
            return mem / ms * 1e-3

    bench_mha_backward.run(save_path=None, print_data=True, show_plots=False)


def supported_layouts():
    layouts = (
        "bshd: Q, K, V are individual tensors of [batch, seqlen_q/k, num_heads, head_size]. "
        "thd: Q, K, V are individual tensors of [total_q/k, num_heads, head_size]. "
    )
    return layouts


# argparse lacks support for boolean argument type (sigh...)
def str2bool(v):
    if isinstance(v, bool) or v is None:
        return v
    if v.lower() in ("yes", "true", "t", "y", "1"):
        return True
    elif v.lower() in ("no", "false", "f", "n", "0"):
        return False
    else:
        raise argparse.ArgumentTypeError("Boolean value expected.")


def parse_args():

    parser = argparse.ArgumentParser(
        prog="Benchmark FlashAttention",
        allow_abbrev=False,
    )
    parser.add_argument(
        "-model_configs",
        type=str,
        default="utils/model_configs.json",
        help="Model config json file.",
    )
    available_models = get_available_models()  # Dynamically load model names
    model_help = (
        "Model name to benchmark. Select from: ["
        + ", ".join(available_models)
        + "]. Use 'all' to benchmark all models. Provide model family (the part before -) to benchmark all models in that family. One can provide multiple as -model \"llama3,mistral_7B\""
    )
    parser.add_argument("-model", type=str, default="", help=model_help)
    parser.add_argument(
        "-mode", type=str, default="fwd", help="fwd:forward kernel, bwd:backward kernel"
    )
    parser.add_argument("-b", type=int, default=0)
    parser.add_argument("-hq", type=int, default=0)
    parser.add_argument("-hk", type=int, default=0)
    parser.add_argument("-sq", type=int, default=0)
    parser.add_argument("-sk", type=int, default=0)
    parser.add_argument(
        "-equal_seqlens",
        action="store_true",
        default=False,
        help="If specified, uses equal sequence lengths with thd layout, i.e t = b * sq",
    )
    parser.add_argument("-d", type=int, default=0)
    parser.add_argument("-causal", type=str2bool, default=None)
    parser.add_argument("-fp8", action="store_true", default=False)
    parser.add_argument("-quantize_p", action="store_true", default=False)
    parser.add_argument("-dtype", default="fp16")
    parser.add_argument("-bench_torch", action="store_true", default=False)
    parser.add_argument("-fused_bwd", action="store_true", default=False)
    parser.add_argument("-onekernel_bwd", action="store_true", default=False)
    parser.add_argument("-persistent_fwd", action="store_true", default=False)
    parser.add_argument("-print_vgpr", action="store_true", default=False)
    parser.add_argument(
        "-return_all",
        action="store_true",
        default=False,
        help="Prints TFLOPS, walltime, bandwidth.",
    )
    parser.add_argument(
        "-test_mode",
        action="store_true",
        default=False,
        help="Tests correctness of the Triton provider comparing the output to the Torch sdpa.",
    )
    # prints TFLOPS without setting the following
    parser.add_argument(
        "-return_time", action="store_true", default=False, help="Prints only walltime."
    )
    parser.add_argument(
        "-return_bandwidth",
        action="store_true",
        default=False,
        help="Prints only memory bandwidth.",
    )

    parser.add_argument("-layout", type=str, default=None, help=supported_layouts())

    parser.add_argument(
        "-persistent",
        nargs="?",
        const="fixed",
        choices=["fixed", "dynamic"],
        default=None,
        help="Enable persistent kernels. Use '-persistent dynamic' for dynamic scheduling of the tiles.",
    )
    return parser.parse_args()


arg_to_torch_dtype = {
    "fp16": torch.float16,
    "bf16": torch.bfloat16,
    "fp32": torch.float32,
}


def main():
    args = parse_args()

    if args.model:
        if args.causal is None:  # User didn't specify -causal
            args.causal = True
        if args.layout is None:  # User didn’t specify -layout
            args.layout = "thd"
        print(
            f"Note: using -model config defaults: causal={True}, layout={'thd'}. This is the most common real life scenario, but can be overridden with -causal and -layout flags."
        )
    else:
        # the defaults for causal and varlen when not using the -model
        if args.causal is None:  # User didn't specify -causal
            args.causal = False
        if args.layout is None:  # User didn’t specify -layout
            args.layout = "bshd"

    custom_config = False

    assert (
        args.layout == "thd" or not args.equal_seqlens or args.model
    ), "Equal sequence lengths arg must be used with the thd layout or a model config."
    if args.hq or args.hk or args.d:
        custom_config = True
        assert (
            args.b and args.hq and args.sq and args.d
        ), "If custom config is specified, please provide \
                all of batch, number of Q heads, Q sequence length \
                and head size."

    if args.model:
        assert not (
            args.hq or args.hk or args.d
        ), "Specifying model fixes hq, hk and d already. Do not provide them!"

    assert (
        args.dtype in arg_to_torch_dtype
    ), "Only fp16, bf16 and f32 types currently supported."

    assert (
        args.layout in supported_layouts()
    ), f"{args.layout} is not in supported layouts: {supported_layouts()}."

    if args.layout == "thd" and args.equal_seqlens:
        warnings.warn(
            "Using 'thd' layout with equal_seqlen=True incurs an extra sequence length lookup cost "
            "compared to 'bshd' layout. Consider using 'bshd' for better performance.",
            category=RuntimeWarning,
        )

    if args.print_vgpr:
        assert not args.bench_torch, "Do not use -bench_torch with -print_vgpr."
        print("Retrieving VGPR usage for Triton kernels...")
        fun = lambda: run_benchmark(custom_config, args)
        print_vgpr(fun, "fused-attention")
        return 0

    run_benchmark(custom_config, args)


if __name__ == "__main__":
    import sys

    sys.exit(main())<|MERGE_RESOLUTION|>--- conflicted
+++ resolved
@@ -7,6 +7,10 @@
     test_mha_backward_varlen,
     test_mha_fused_backward_varlen,
     test_mha_fused_backward,
+    test_mha,
+    test_mha_varlen,
+    test_persistent_mha,
+    test_persistent_mha_varlen,
 )
 import torch
 
@@ -335,97 +339,58 @@
         # Test mode: run tests from op_tests with specified shapes
         if args.test_mode:
             print(
-                f"Testing backward implementation <{provider}> against Torch with shape:"
+            f"Testing backward implementation <{provider}> against Torch with shape:"
             )
             print(
-                f"BATCH={BATCH}, HQ={HQ}, HK={HK}, N_CTX_Q={N_CTX_Q}, N_CTX_K={N_CTX_K}, D_HEAD={D_HEAD}"
+            f"BATCH={BATCH}, HQ={HQ}, HK={HK}, N_CTX_Q={N_CTX_Q}, N_CTX_K={N_CTX_K}, D_HEAD={D_HEAD}"
             )
-            if fused_backward:
-                if varlen:
-                    test_mha_fused_backward_varlen(
-                        BATCH,
-                        N_CTX_Q,
-                        N_CTX_K,
-                        HQ,
-                        HK,
-                        D_HEAD,
-                        dropout,
-                        causal,
-                        args.fp8,
-                        True,
-                        dtype,
-                    )
-                else:
-                    test_mha_fused_backward(
-                        BATCH,
-                        N_CTX_Q,
-                        N_CTX_K,
-                        HQ,
-                        HK,
-                        D_HEAD,
-                        dropout,
-                        causal,
-                        args.fp8,
-                        True,
-                        dtype,
-                    )
-            elif onekernel_backward:
-                if varlen:
-                    test_mha_fused_backward_varlen(
-                        BATCH,
-                        N_CTX_Q,
-                        N_CTX_K,
-                        HQ,
-                        HK,
-                        D_HEAD,
-                        dropout,
-                        causal,
-                        args.fp8,
-                        False,
-                        dtype,
-                    )
-                else:
-                    test_mha_fused_backward(
-                        BATCH,
-                        N_CTX_Q,
-                        N_CTX_K,
-                        HQ,
-                        HK,
-                        D_HEAD,
-                        dropout,
-                        causal,
-                        args.fp8,
-                        False,
-                        dtype,
-                    )
+            # Select appropriate test function based on flags and layout.
+            if fused_backward or onekernel_backward:
+                func = test_mha_fused_backward_varlen if varlen else test_mha_fused_backward
+                is_fused = fused_backward  # onekernel_backward implies False.
+                func(
+                    BATCH,
+                    N_CTX_Q,
+                    N_CTX_K,
+                    HQ,
+                    HK,
+                    D_HEAD,
+                    dropout,
+                    causal,
+                    args.fp8,
+                    is_fused,
+                    dtype,
+                )
+            elif args.persistent_fwd:
+                func = test_persistent_mha_varlen if varlen else test_persistent_mha
+                func(
+                    BATCH,
+                    N_CTX_Q,
+                    N_CTX_K,
+                    HQ,
+                    HK,
+                    D_HEAD,
+                    dropout,
+                    False,
+                    False,
+                    causal,
+                    args.fp8,
+                    dtype,
+                )
             else:
-                if varlen:
-                    test_mha_backward_varlen(
-                        BATCH,
-                        N_CTX_Q,
-                        N_CTX_K,
-                        HQ,
-                        HK,
-                        D_HEAD,
-                        dropout,
-                        causal,
-                        args.fp8,
-                        dtype,
-                    )
-                else:
-                    test_mha_backward(
-                        BATCH,
-                        N_CTX_Q,
-                        N_CTX_K,
-                        HQ,
-                        HK,
-                        D_HEAD,
-                        dropout,
-                        causal,
-                        args.fp8,
-                        dtype,
-                    )
-
+                func = test_mha_backward_varlen if varlen else test_mha_backward
+                func(
+                    BATCH,
+                    N_CTX_Q,
+                    N_CTX_K,
+                    HQ,
+                    HK,
+                    D_HEAD,
+                    dropout,
+                    causal,
+                    args.fp8,
+                    dtype,
+                )
             print("Test passed!")
             return 0
 
@@ -498,24 +463,10 @@
             else:
                 flops_per_matmul = 2.0 * BATCH * HQ * N_CTX_Q * N_CTX_K * D_HEAD
 
-<<<<<<< HEAD
-        # Test mode: Verify outputs match
-        if hasattr(args, "test_mode") and args.test_mode:
-            print(
-                f"Testing kernel implementation <{provider}> against Torch with shape:"
-            )
-            print(
-                f"BATCH={BATCH}, HQ={HQ}, HK={HK}, N_CTX_Q={N_CTX_Q}, N_CTX_K={N_CTX_K}, D_HEAD={D_HEAD}"
-            )
-            # Triton
-            if varlen:
-                triton_fn = lambda: flash_attn_varlen_func(
-=======
-        # Benchmark mode
+
         if varlen:
             if args.fp8:
                 fn = lambda: flash_attn_varlen_fp8_func(
->>>>>>> 67439f2a
                     q_input,
                     k_input,
                     v_input,
@@ -550,33 +501,20 @@
                     fused_backward=fused_backward,
                     onekernel_backward=onekernel_backward,
                 )
+
         else:
-            if args.fp8:
-                fn = lambda: flash_attn_fp8_func(
-                    q_input,
-                    k_input,
-                    v_input,
-                    dropout_p=dropout,
-                    softmax_scale=sm_scale,
-                    causal=causal,
-                    return_lse=return_lse,
-                    return_attn_probs=return_attn_probs,
-                    fused_backward=fused_backward,
-                    onekernel_backward=onekernel_backward,
-                )
-            else:
-                fn = lambda: flash_attn_func(
-                    q_input,
-                    k_input,
-                    v_input,
-                    dropout_p=dropout,
-                    softmax_scale=sm_scale,
-                    causal=causal,
-                    return_lse=return_lse,
-                    return_attn_probs=return_attn_probs,
-                    fused_backward=fused_backward,
-                    onekernel_backward=onekernel_backward,
-                )
+            fn = lambda: flash_attn_func(
+                q_input,
+                k_input,
+                v_input,
+                dropout_p=dropout,
+                softmax_scale=sm_scale,
+                causal=causal,
+                return_lse=return_lse,
+                return_attn_probs=return_attn_probs,
+                fused_backward=fused_backward,
+                onekernel_backward=onekernel_backward,
+            )
         if mode == "bwd":
             with torch.enable_grad():
                 triton_out = fn()[0]
@@ -588,99 +526,7 @@
                     retain_graph=True,
                 )
 
-<<<<<<< HEAD
-            return 0
-
-        # Benchmark mode
-        if "Torch" in provider:
-            fn = lambda: attention_ref(q, k, v, dropout_p=dropout, causal=causal)
-            if mode == "bwd":
-                with torch.enable_grad():
-                    torch_out, _ = fn()
-                    fn = lambda: torch.autograd.grad(
-                        torch_out, (q, k, v), do, retain_graph=True
-                    )
-        else:  # Triton
-            if varlen:
-                if args.fp8:
-                    fn = lambda: flash_attn_varlen_fp8_func(
-                        q_input,
-                        k_input,
-                        v_input,
-                        cu_seqlens_q,
-                        cu_seqlens_k,
-                        max_seqlen_q,
-                        max_seqlen_k,
-                        dropout_p=dropout,
-                        softmax_scale=sm_scale,
-                        causal=causal,
-                        return_lse=return_lse,
-                        return_attn_probs=return_attn_probs,
-                        persistent_forward=persistent_fwd,
-                        fused_backward=fused_backward,
-                        onekernel_backward=onekernel_backward,
-                    )
-                else:
-                    fn = lambda: flash_attn_varlen_func(
-                        q_input,
-                        k_input,
-                        v_input,
-                        cu_seqlens_q,
-                        cu_seqlens_k,
-                        max_seqlen_q,
-                        max_seqlen_k,
-                        dropout_p=dropout,
-                        softmax_scale=sm_scale,
-                        causal=causal,
-                        return_lse=return_lse,
-                        return_attn_probs=return_attn_probs,
-                        persistent_forward=persistent_fwd,
-                        fused_backward=fused_backward,
-                        onekernel_backward=onekernel_backward,
-                    )
-            else:
-                if args.fp8:
-                    fn = lambda: flash_attn_fp8_func(
-                        q_input,
-                        k_input,
-                        v_input,
-                        dropout_p=dropout,
-                        softmax_scale=sm_scale,
-                        causal=causal,
-                        return_lse=return_lse,
-                        return_attn_probs=return_attn_probs,
-                        fused_backward=fused_backward,
-                        onekernel_backward=onekernel_backward,
-                    )
-                else:
-                    fn = lambda: flash_attn_func(
-                        q_input,
-                        k_input,
-                        v_input,
-                        dropout_p=dropout,
-                        softmax_scale=sm_scale,
-                        causal=causal,
-                        return_lse=return_lse,
-                        return_attn_probs=return_attn_probs,
-                        fused_backward=fused_backward,
-                        onekernel_backward=onekernel_backward,
-                    )
-            if mode == "bwd":
-                with torch.enable_grad():
-                    triton_out, _, _ = fn()
-                    if varlen:
-                        triton_out = output_pad_fn(triton_out)
-                    fn = lambda: torch.autograd.grad(
-                        triton_out,
-                        (q_input, k_input, v_input),
-                        do.clone(),
-                        retain_graph=True,
-                    )
-
-        ms = triton.testing.do_bench(fn, warmup=warmup, rep=rep)
-=======
         ms = triton.testing.do_bench(fn, warmup=25, rep=100)
->>>>>>> 67439f2a
 
         total_flops = 2 * flops_per_matmul
         if mode == "bwd":
