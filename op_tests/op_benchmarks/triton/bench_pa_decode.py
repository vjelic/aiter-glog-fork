import sys
import random
import torch
import argparse
import triton
<<<<<<< HEAD
from utils.benchmark_utils import (
=======
from aiter.ops.triton.pa_decode import paged_attention_decode
from op_tests.op_benchmarks.triton.utils.benchmark_utils import (
>>>>>>> 61c8aa23
    get_model_configs,
    get_available_models,
    get_dtype_bytes,
)
from aiter.ops.triton.utils.types import torch_to_triton_dtype


def input_helper(
    B,
    H_Q,
    H_KV,
    D,
    KV_BLK_SZ,
    SEQ_LEN,
    dtype,
    kv_cache_dtype,
    output_type,
    num_blocks=4,
):
    """Helper function to generate input tensors for paged attention testing."""
    # Query tensor generation
    if dtype not in (torch.bfloat16, torch.float16, torch.float32):
        query = torch.randn(
            B, H_Q, D, dtype=torch.float16, device="cuda"
        )  # assumption dtype is 8bits or lower
        query = query.to(dtype=dtype, device="cuda")
    else:
        query = torch.randn(B, H_Q, D, dtype=dtype, device="cuda")

    if kv_cache_dtype not in (torch.bfloat16, torch.float16, torch.float32):
        x = min(D, 16 // torch.tensor([], dtype=torch.float16).element_size())
        key_cache = torch.randn(
            num_blocks, H_KV, D // x, KV_BLK_SZ, x, dtype=torch.float16, device="cuda"
        )
        value_cache = torch.randn(
            num_blocks, H_KV, D, KV_BLK_SZ, dtype=torch.float16, device="cuda"
        )
        key_cache = torch.clamp(
            key_cache, min=1e-3
        )  # For FP8 case, this is needed to prevent NANs
        value_cache = torch.clamp(
            value_cache, min=1e-3
        )  # For FP8 case, this is needed to prevent NANs

        # torch doesn't have randn for fp8 data type, so we convert here
        key_cache = key_cache.to(dtype=kv_cache_dtype)
        value_cache = value_cache.to(dtype=kv_cache_dtype)
    else:
        x = min(D, 16 // torch.tensor([], dtype=kv_cache_dtype).element_size())
        key_cache = torch.randn(
            num_blocks, H_KV, D // x, KV_BLK_SZ, x, dtype=kv_cache_dtype, device="cuda"
        )
        value_cache = torch.randn(
            num_blocks, H_KV, D, KV_BLK_SZ, dtype=kv_cache_dtype, device="cuda"
        )
        key_cache = torch.clamp(
            key_cache, min=1e-3
        )  # For FP8 case, this is needed to prevent NANs
        value_cache = torch.clamp(
            value_cache, min=1e-3
        )  # For FP8 case, this is needed to prevent NANs

    key_cache_tri = key_cache.permute(0, 1, 3, 2, 4).flatten(3, 4).contiguous().cuda()
    value_cache_tri = value_cache.permute(0, 1, 3, 2).contiguous().cuda()

    context_lens = torch.full((B,), SEQ_LEN, device="cuda")
    max_context_len = max(context_lens)
    max_num_blks_per_seq = (max_context_len + KV_BLK_SZ - 1) // KV_BLK_SZ

    block_tables = []
    for i in range(B):
        block_table = [
            random.randint(0, num_blocks - 1) for _ in range(max_num_blks_per_seq)
        ]
        block_tables.append(block_table)
    block_tables = torch.tensor(block_tables, dtype=torch.int32, device="cuda")

    output = torch.zeros(B, H_Q, D, dtype=output_type, device="cuda")

    return (
        query,
        output,
        key_cache,
        value_cache,
        key_cache_tri,
        value_cache_tri,
        context_lens,
        block_tables,
        max_context_len,
    )


def model_benchmark_configs(args):
    config_file = args.model_configs
    configs = get_model_configs(
        config_path=config_file,
        models="llama3,deepseek" if args.model is None else args.model,
    )
    fa_configs = []
    BS = args.b if args.b else 1024

    for model_name, config in configs.items():
        HQ = config["num_attention_heads"]
        HK = (
            HQ
            if config["num_key_value_heads"] is None
            else config["num_key_value_heads"]
        )
        SEQ_LEN = args.sq if args.sq else 8192
        HEAD_DIM = config["hidden_size"] // HQ
        fa_configs.append((model_name, BS, HQ, HK, SEQ_LEN, HEAD_DIM))

    return fa_configs


def paged_attn_decode(
    BS,
    H_Q,
    H_KV,
    D,
    KV_BLK_SZ,
    SEQ_LEN,
    num_blocks,
    dtype,
    kv_cache_dtype,
    compute_type,
    output_type,
):
    (
        query,
        triton_output,
        _,
        _,
        key_cache_tri,
        value_cache_tri,
        context_lens,
        block_tables,
        max_context_len,
    ) = input_helper(
        BS,
        H_Q,
        H_KV,
        D,
        KV_BLK_SZ,
        SEQ_LEN,
        dtype,
        kv_cache_dtype,
        output_type,
        num_blocks,
    )
    attn_scale = 1.0 / (D**0.5)
    k_scale = torch.tensor([1.0])
    v_scale = torch.tensor([1.0])

    return lambda: paged_attention_decode(  # noqa: E731
        output=triton_output,
        query=query,
        key_cache=key_cache_tri,
        value_cache=value_cache_tri,
        seq_lens=context_lens,
        block_tables=block_tables,
        attn_scale=attn_scale,
        max_seq_len=max_context_len,
        compute_type=compute_type,
        k_scale=k_scale,
        v_scale=v_scale,
    )


def run_benchmark(args):
    dtype = arg_to_torch_dtype[args.dtype]
    kv_cache_dtype = arg_to_torch_dtype[args.kv_cache_dtype]
    compute_type = torch_to_triton_dtype[arg_to_torch_dtype[args.compute_type]]
    output_type = arg_to_torch_dtype[args.output_type]

    x_vals_list = model_benchmark_configs(args)
    x_names = ["model", "BS", "HQ", "HK", "SEQ_LEN", "HEAD_DIM"]

    model_name = "paged-attn-decode"

    line_names = ["Time (ms)", "TFLOPS", "Bandwidth (GB/s)"]
    line_vals = ["time", "tflops", "bandwidth"]

    benchmark = triton.testing.Benchmark(
        x_names=x_names,
        x_vals=x_vals_list,
        line_arg="metric",
        line_vals=line_vals,
        line_names=line_names,
        styles=[("red", "-"), ("blue", "-"), ("yellow", "-")],
        ylabel="ms / TFLOPS / GB/s",
        plot_name=f"{model_name}-benchmark",
        args={},
    )

    @triton.testing.perf_report([benchmark])
    def bench_paged_attn_decode(BS, HQ, HK, SEQ_LEN, HEAD_DIM, metric, model=None):
        # TODO tune this
        KV_BLK_SZ = 128
        num_blocks = 4
        fn = paged_attn_decode(
            BS,
            HQ,
            HK,
            HEAD_DIM,
            KV_BLK_SZ,
            SEQ_LEN,
            num_blocks,
            dtype,
            kv_cache_dtype,
            compute_type,
            output_type,
        )

        ms = triton.testing.do_bench(fn, warmup=25, rep=100)

        # query and output
        mem = (BS * HQ * HEAD_DIM) * (
            get_dtype_bytes(dtype) + get_dtype_bytes(output_type)
        )
        # kv_cache
        mem += (
            num_blocks * HK * KV_BLK_SZ * HEAD_DIM * get_dtype_bytes(kv_cache_dtype) * 2
        )
        # block_tables int32
        mem += BS * ((SEQ_LEN + KV_BLK_SZ - 1) // KV_BLK_SZ) * 4
        # context_lens fp32
        mem += BS * 4

        # bhd bhsd => bhs bhsd => bhs, 2 for multiplication and accumulation. and there are 2 gemms
        flops = (2.0 * BS * HQ * SEQ_LEN * HEAD_DIM) * 2

        bandwidth = mem / (ms * 1e-3) * 1e-9  # GB/s
        tflops = flops / ms * 1e-9

        # Return exactly one scalar depending on which metric is active
        if metric == "time":
            return ms
        elif metric == "tflops":
            return tflops
        elif metric == "bandwidth":
            return bandwidth
        else:
            raise ValueError("Unknown metric: " + metric)

    bench_paged_attn_decode.run(save_path="." if args.o else None, print_data=True)


def parse_args():
    parser = argparse.ArgumentParser(
        prog="Benchmark Paged Attention decode",
        allow_abbrev=False,
    )
    parser.add_argument(
        "-model_configs",
        type=str,
        default="utils/model_configs.json",
        help="Model config json file.",
    )
    available_models = get_available_models()  # Dynamically load model names
    model_help = (
        "Model name to benchmark. Select from: ["
        + ", ".join(available_models)
        + "]. Use 'all' to benchmark all models or leave blank for the default benchmark script."
    )
    parser.add_argument("--model", type=str, default=None, help=model_help)
    parser.add_argument("-b", type=int, default=0)
    parser.add_argument("-hq", type=int, default=0)
    parser.add_argument("-hk", type=int, default=0)
    parser.add_argument("-sq", type=int, default=0)
    parser.add_argument("-dtype", default="fp16")
    parser.add_argument("-kv_cache_dtype", default="fp16")
    parser.add_argument("-compute_type", default="fp16")
    parser.add_argument("-output_type", default="fp16")
    parser.add_argument(
        "-o", action="store_true", help="Write performance results to CSV file"
    )
    args = parser.parse_args()
    return args


arg_to_torch_dtype = {
    "fp16": torch.float16,
    "bf16": torch.bfloat16,
    "fp32": torch.float32,
    "e5m2fnuz": torch.float8_e5m2fnuz,
    "e4m3fnuz": torch.float8_e4m3fnuz,
}


def main():
    args = parse_args()
    run_benchmark(args)


if __name__ == "__main__":
    sys.exit(main())<|MERGE_RESOLUTION|>--- conflicted
+++ resolved
@@ -3,12 +3,8 @@
 import torch
 import argparse
 import triton
-<<<<<<< HEAD
-from utils.benchmark_utils import (
-=======
 from aiter.ops.triton.pa_decode import paged_attention_decode
 from op_tests.op_benchmarks.triton.utils.benchmark_utils import (
->>>>>>> 61c8aa23
     get_model_configs,
     get_available_models,
     get_dtype_bytes,
