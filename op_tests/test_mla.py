# SPDX-License-Identifier: MIT
# Copyright (C) 2024-2025, Advanced Micro Devices, Inc. All rights reserved.

import torch
import aiter
from aiter.test_common import checkAllclose, benchmark, run_perftest
from aiter import dtypes
import random
import itertools
import argparse

torch.set_default_device("cuda")
torch.set_printoptions(sci_mode=False, threshold=torch.inf)


def ref_masked_attention(
    query: torch.Tensor,
    key: torch.Tensor,
    value: torch.Tensor,
    scale: float,
    dtype,
    is_causal=True,
) -> torch.Tensor:
    attn_weights = torch.einsum("qhd,khd->hqk", query.float(), key.float()) * scale
    if is_causal:
        s_q = query.shape[0]
        s_k = key.shape[0]
        attn_bias = torch.zeros(s_q, s_k, dtype=query.dtype)
        temp_mask = torch.ones(s_q, s_k, dtype=torch.bool).tril(diagonal=s_k - s_q)
        attn_bias.masked_fill_(temp_mask.logical_not(), float("-inf"))
        attn_bias.to(query.dtype)
        attn_weights += attn_bias
    attn_weights = torch.softmax(attn_weights, dim=-1)

    out = torch.einsum("hqk,khd->qhd", attn_weights.float(), value.float())
    return out.to(dtype)


def torch_mha_extend(
    q,  # [total_q, nheads, headdim_q]
    k,  # [num_page * page_size, nhead_kv, qk_head_dim]
    v,  # [num_page * page_size, nhead_kv, qk_head_dim]
    qo_indptr,
    kv_indptr,
    kv_indices,
    sm_scale,
    dtype,
):
    qs = torch.tensor_split(q, qo_indptr.tolist()[1:])
    ks = torch.tensor_split(k, kv_indptr.tolist()[1:])
    vs = torch.tensor_split(v, kv_indptr.tolist()[1:])
    bs = qo_indptr.shape[0] - 1

    os = []
    for i in range(bs):
        q = qs[i]
        k = ks[i]
        v = vs[i]
        o = ref_masked_attention(q, k, v, sm_scale, dtype)
        os.append(o)
    o = torch.concat(os)
    return o


def torch_mla_extend(
    q,  # [total_q, nheads, headdim_q]
    kvc_cache,  # [num_page * page_size, nhead_kv, qk_head_dim]
    qo_indptr,
    kv_indptr,
    kv_indices,
    sm_scale,
    kv_lora_rank,
    qk_rope_head_dim,
    dtype,
    is_causal=True,
):
    qs = torch.tensor_split(q, qo_indptr.tolist()[1:])
    kvc = torch.index_select(kvc_cache, 0, kv_indices)
    kvs = torch.tensor_split(kvc, kv_indptr.tolist()[1:])
    bs = qo_indptr.shape[0] - 1

    os = []
    for i in range(bs):
        kvc = kvs[i]
        q = qs[i]
        k = kvc
        v, _ = torch.split(kvc, [kv_lora_rank, qk_rope_head_dim], dim=-1)
        o = ref_masked_attention(q, k, v, sm_scale, dtype, is_causal=is_causal)
        os.append(o)
    o = torch.concat(os)
    return o


@benchmark()
def test_mla(
    ctx_lens,
    batch_size,
    nhead,
    kv_lora_rank,
    qk_nope_head_dim,
    qk_rope_head_dim,
    v_head_dim,
    dtype,
    kvtype,
    page_size,
    varlen,
    mtp,
):
    kv_max_sz = (
        65536 * 32
    )  # calculated by rest of mem after weight loaded in frameworks
    num_page = (kv_max_sz + page_size - 1) // page_size

    qo_indptr = torch.zeros(batch_size + 1, dtype=torch.int)
    kv_indptr = torch.zeros(batch_size + 1, dtype=torch.int)
    seq_lens_qo = torch.empty(batch_size, dtype=torch.int)
    seq_lens_kv = torch.empty(batch_size, dtype=torch.int)
    kv_last_page_lens = torch.ones(batch_size, dtype=torch.int)
    if varlen:
        for i in range(batch_size):
            seq_lens_kv[i] = max(random.normalvariate(ctx_lens, ctx_lens / 2), ctx_lens)
            seq_lens_qo[i] = max(
                min(random.normalvariate(ctx_lens, ctx_lens / 2), ctx_lens), 1
            )
    else:
        seq_lens_kv.fill_(ctx_lens)
        seq_lens_qo.fill_(ctx_lens)
    kv_indptr[1 : batch_size + 1] = torch.cumsum(seq_lens_kv, dim=0)
    kv_indices = torch.randint(0, num_page, (kv_indptr[-1].item(),), dtype=torch.int)
    qo_indptr[1 : batch_size + 1] = torch.cumsum(seq_lens_qo, dim=0)
    max_seqlen_qo = seq_lens_qo.max().item()
    max_seqlen_kv = seq_lens_kv.max().item()
    total_qo = qo_indptr[-1].item()
    total_kv = kv_indptr[-1].item()
    kv_buffer = torch.randn(
        (num_page * page_size, 1, kv_lora_rank + qk_rope_head_dim),
        dtype=kvtype,
    )

    # for none absorb (mha)
    qk_head_dim = qk_nope_head_dim + qk_rope_head_dim
    sm_scale = 1.0 / (qk_head_dim**0.5)

    # ############################## normal: prefill
    def test_normal_prefill():
        q = torch.randn((total_qo, nhead, qk_head_dim), dtype=dtype)
        k = torch.randn((total_kv, nhead, qk_head_dim), dtype=dtype)
        v = torch.randn((total_kv, nhead, v_head_dim), dtype=dtype)

        out_ref = torch_mha_extend(
            q,
            k,
            v,
            qo_indptr,
            kv_indptr,
            kv_indices,
            sm_scale,
            dtype=dtype,
        )
        out_aiter, us_aiter = run_perftest(
            aiter.flash_attn_varlen_func,
            q,
            k,
            v,
            qo_indptr,
            kv_indptr,
            max_seqlen_qo,
            max_seqlen_kv,
            softmax_scale=sm_scale,
            causal=True,
        )
        flop = (
            batch_size
            * nhead
            * 2
            * (ctx_lens * qk_head_dim * ctx_lens + ctx_lens * ctx_lens * v_head_dim)
        )
        checkAllclose(
            out_ref,
            out_aiter,
            msg=f"mla_prefill-normal    [torch vs  aiter_ck]: {us_aiter:>8.2f} us...... {flop/us_aiter/1000/1000:>8.2f} TFlops",
        )
        return us_aiter

    us_aiter = None
    if batch_size * ctx_lens * nhead < 256 * 8192 * 16:
        us_aiter = test_normal_prefill()
    torch.cuda.empty_cache()
    # absorb init
    qk_head_dim = kv_lora_rank + qk_rope_head_dim
    nhead_kv = 1
    v_head_dim = kv_lora_rank
    sm_scale = 1.0 / (qk_head_dim**0.5)

    # test prefill
    # ############################## absorb: prefill
    def test_absorb_prefill():
        q = torch.randn((total_qo, nhead, qk_head_dim), dtype=dtype)

        out_ref = torch_mla_extend(
            q,
            kv_buffer,
            qo_indptr,
            kv_indptr,
            kv_indices,
            sm_scale,
            kv_lora_rank,
            qk_rope_head_dim,
            dtype=dtype,
        )

        # #triton version
        # prefix_indptr = kv_indptr - qo_indptr
        # tmp = kv_indptr[1:] - seq_lens_qo
        # tmp_inpptr, _ = torch.concat([kv_indptr[1:], tmp]).sort()
        # prefix_kv_indices = kv_indices.tensor_split(tmp_inpptr.tolist())
        # extend_kv_indices = torch.concat(
        #     [el for i, el in enumerate(prefix_kv_indices) if i % 2 == 1]
        # )
        # prefix_kv_indices = torch.concat(
        #     [el for i, el in enumerate(prefix_kv_indices) if i % 2 == 0]
        # )
        # extend_kvc = torch.index_select(kv_buffer, 0, extend_kv_indices)
        # out_triton = torch.empty((total_qo, nhead, v_head_dim), dtype=dtype).fill_(-1)
        # _, us_triton = run_perftest(
        #     mla_extend_ref.extend_attention_fwd,
        #     q,
        #     extend_kvc,
        #     extend_kvc[..., :kv_lora_rank],
        #     out_triton,
        #     kv_buffer,
        #     kv_buffer[..., :kv_lora_rank],
        #     qo_indptr,
        #     prefix_indptr,
        #     prefix_kv_indices,
        #     None,
        #     None,
        #     max_seqlen_qo,
        #     sm_scale,
        #     num_iters=5,
        # )
        # checkAllclose(
        #     out_ref,
        #     out_triton,
        #     msg=f"mla_prefill-absorb    [torch vs    triton]:{us_torch:>8.2f} us vs {us_triton:>8.2f} us......",
        # )

        out_asm = torch.empty((total_qo, nhead, v_head_dim), dtype=dtype).fill_(-1)
        (attn_logits, attn_lse), us_asm = run_perftest(
            aiter.mla.mla_prefill_fwd,
            q,
            kv_buffer.view(num_page, page_size, nhead_kv, qk_head_dim),
            out_asm,
            qo_indptr,
            kv_indptr,
            kv_indices,
            kv_last_page_lens,
            max_seqlen_qo,
            sm_scale,
        )

        checkAllclose(
            out_ref,
            out_asm,
            msg=f"mla_prefill-absorb    [torch vs aiter_asm]: {us_asm:>8.2f} us......",
        )
        return us_asm

    us_asm = None
    if batch_size * ctx_lens * nhead < 32 * 8192 * 16:
        us_asm = test_absorb_prefill()
    torch.cuda.empty_cache()

    # ############################## absorb: decode
    # seq_lens_qo = torch.randint(1, 5, (batch_size,), dtype=torch.int)
    # if nhead == 16 and mtp != 1:
    #     return
    seq_lens_qo.fill_(mtp)

    max_seqlen_qo = seq_lens_qo.max().item()
    qo_indptr[1 : batch_size + 1] = torch.cumsum(seq_lens_qo, dim=0)
    total_q = qo_indptr[-1].item()
    q = torch.randn((total_q, nhead, qk_head_dim), dtype=dtype)

    # troch implementation
    out_ref = torch_mla_extend(
        q,
        kv_buffer,
        qo_indptr,
        kv_indptr,
        kv_indices,
        sm_scale,
        kv_lora_rank,
        qk_rope_head_dim,
        is_causal=True,
        dtype=dtype,
    )

    # Triton implementation
    # if mtp == 1:
    #     if qk_head_dim != v_head_dim:
    #         out_triton = q.new_empty((total_q, nhead, v_head_dim)).fill_(-1)
    #     else:
    #         out_triton = torch.empty_like(q)

    #     num_kv_splits = 16
    #     attn_logits = torch.empty(
    #         (total_q, nhead, num_kv_splits, v_head_dim + 1),
    #         dtype=dtypes.fp32,
    #     )
    #     _, us_ref = run_perftest(
    #         mla_decode_ref.decode_attention_fwd,
    #         q,
    #         kv_buffer,
    #         kv_buffer[..., :kv_lora_rank],
    #         out_triton,
    #         kv_indptr,
    #         kv_indices,
    #         attn_logits,
    #         num_kv_splits,
    #         sm_scale,
    #         num_iters=5,
    #     )
    #     # logits_ref, lse_ref = attn_logits.split([v_head_dim, 1], dim=-1)
    #     # logits_ref = rearrange(logits_ref, "bs h sp d -> bs sp h d")
    #     # lse_ref = rearrange(lse_ref, "bs h sp d -> bs sp h d")
    #     checkAllclose(
    #         out_ref,
    #         out_triton,
    #         msg=f"mla_decode-absorb    [golden vs    triton]:{us_torch_decode:>8.2f} us vs {us_ref:>8.2f} us......",
    #     )

    # aiter implementation
    kv_last_page_lens = torch.ones(batch_size, dtype=torch.int)
    out_asm = torch.empty((total_q, nhead, v_head_dim), dtype=dtype).fill_(-1)
    (attn_logits, attn_lse), us_asm_decode = run_perftest(
        aiter.mla.mla_decode_fwd,
        q,
        kv_buffer.view(num_page, page_size, nhead_kv, qk_head_dim),
        out_asm,
        qo_indptr,
        kv_indptr,
        kv_indices,
        kv_last_page_lens,
        max_seqlen_qo,
        sm_scale,
    )

    # print(f"{out_ref.view(total_q, -1)=}")
    # print(f"{out_asm.view(total_q, -1)=}")
    # checkAllclose(logits_ref, attn_logits,
    #               msg=f'attn_logits [golden vs aiter_asm]')
    # checkAllclose(lse_ref, attn_lse,
    #               msg=f'attn_lse    [golden vs aiter_asm]')
    flops = mtp * total_kv * nhead * (qk_head_dim + v_head_dim) * 2
    bytes = (
        total_kv * nhead_kv * qk_head_dim + total_q * nhead * (qk_head_dim + v_head_dim)
    ) * (torch.finfo(dtype).bits // 8)
    err = checkAllclose(
        out_ref,
        out_asm,
        msg=f"mla_decode-absorb    [golden vs aiter_asm]: {us_asm_decode:>8.2f} us......",
    )
    return {
        "prefill:ck_192": us_aiter,
        "prefill:asm_576": us_asm,
        "decode:flops": flops,
        "decode:bytes": bytes,
        "decode:err": err,
        "decode:asm_576": us_asm_decode,
        "decode:TFLOPS": flops / us_asm_decode / 1e6,
        "decode:TB/s": bytes / us_asm_decode / 1e6,
    }


kv_lora_rank = 512
qk_nope_head_dim = 128
qk_rope_head_dim = 64
v_head_dim = 128
block_size = 1
list_dtype = ["bf16"]
l_kv_dtype = ["bf16"]
list_nhead = [(16, 1), (16, 2), (16, 4), (128, 2)]

parser = argparse.ArgumentParser(
    formatter_class=argparse.RawTextHelpFormatter,
    description="config input of test",
)
parser.add_argument(
    "-k",
    "--kv_lora_rank",
    type=int,
    default=512,
    help="""kv lora rank.
    e.g.: -k 512""",
)
parser.add_argument(
    "-qn",
    "--qk_nope_head_dim",
    type=int,
    default=128,
    help="""qk nope head dim.
    e.g.: -qn 128""",
)
parser.add_argument(
    "-qr",
    "--qk_rope_head_dim",
    type=int,
    default=64,
    help="""qk rope head dim.
    e.g.: -qr 64""",
)
parser.add_argument(
    "-vh",
    "--v_head_dim",
    type=int,
    default=128,
    help="""v head dim.
    e.g.: -vh 128""",
)
parser.add_argument(
    "-blk",
    "--block_size",
    type=int,
    default=1,
    help="""Block size.
    e.g.: -blk 1""",
)
parser.add_argument(
    "-d",
    "--dtype",
    type=str,
    choices=["bf16"],
    nargs="*",
    default=["bf16"],
    help="""Data type of Q.
    e.g.: -d bf16""",
)
parser.add_argument(
    "-kvd",
    "--kv_dtype",
    type=str,
    choices=["bf16"],
    nargs="*",
    default=["bf16"],
    help="""Data type of KV.
    e.g.: -kvd bf16""",
)
parser.add_argument(
    "-c",
    "--ctxLen",
    type=int,
<<<<<<< HEAD
    nargs="?",
    const=None,
    default=None,
    help="context length",
=======
    nargs="*",
    default=[21, 64, 256, 512, 1200, 3200, 5200, 8192],
    help="""Context length.
    e.g.: -c 21""",
>>>>>>> 167df6f6
)
parser.add_argument(
    "-b",
    "--batchSize",
    type=int,
<<<<<<< HEAD
    nargs="?",
    const=None,
    default=None,
    help="batch size",
=======
    nargs="*",
    default=[1, 3, 5, 16, 32, 64, 128, 256],
    help="""Batch size.
    e.g.: -b 16""",
>>>>>>> 167df6f6
)
parser.add_argument(
    "-n",
    "--nhead",
    type=dtypes.str2tuple,
    nargs="?",
    const=None,
    default=None,
    help="""Number of heads.
    e.g.: -n 16,1""",
)

import pandas as pd

args = parser.parse_args()
list_dtype = [dtypes.d_dtypes[key] for key in args.dtype]
l_kv_dtype = [dtypes.d_dtypes[key] for key in args.kv_dtype]
if args.nhead is not None:
    list_nhead = [args.nhead]

for nhead, mtp in list_nhead:
    df = []
    for dtype, kvtype, ctx_len, batch_size in itertools.product(
        list_dtype, l_kv_dtype, args.ctxLen, args.batchSize
    ):
        ret = test_mla(
            ctx_len,
            batch_size,
            nhead,
            args.kv_lora_rank,
            args.qk_nope_head_dim,
            args.qk_rope_head_dim,
            args.v_head_dim,
            dtype,
            kvtype,
            args.block_size,
            varlen=False,
            mtp=mtp,
        )
        df.append(ret)
    df = pd.DataFrame(df)
    # df.to_csv(f"mla_nhead{nhead}mtp{mtp}.csv")
    aiter.logger.info(f"summary:\n{df}")<|MERGE_RESOLUTION|>--- conflicted
+++ resolved
@@ -450,33 +450,19 @@
     "-c",
     "--ctxLen",
     type=int,
-<<<<<<< HEAD
-    nargs="?",
-    const=None,
-    default=None,
-    help="context length",
-=======
     nargs="*",
     default=[21, 64, 256, 512, 1200, 3200, 5200, 8192],
     help="""Context length.
     e.g.: -c 21""",
->>>>>>> 167df6f6
 )
 parser.add_argument(
     "-b",
     "--batchSize",
     type=int,
-<<<<<<< HEAD
-    nargs="?",
-    const=None,
-    default=None,
-    help="batch size",
-=======
     nargs="*",
     default=[1, 3, 5, 16, 32, 64, 128, 256],
     help="""Batch size.
     e.g.: -b 16""",
->>>>>>> 167df6f6
 )
 parser.add_argument(
     "-n",
