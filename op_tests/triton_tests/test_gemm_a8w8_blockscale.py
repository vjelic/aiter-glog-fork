# SPDX-License-Identifier: MIT
# Copyright (C) 2024-2025, Advanced Micro Devices, Inc. All rights reserved.

import torch
import triton
import pytest
from aiter.ops.triton.gemm_a8w8_blockscale import gemm_a8w8_blockscale
from aiter.ops.triton.utils.arch_info import get_fp8_dtypes
from aiter.ops.triton.utils.types import str_to_torch_dtype
import torch.nn.functional as F


block_shape = (128, 128)


def run_torch(x, weight, x_scale, w_scale, dtype=torch.bfloat16):
    block_shape_n, block_shape_k = block_shape
    m, k = x.shape
    n = weight.shape[0]
    scale_n = (n + block_shape_n - 1) // block_shape_n
    scale_k = (k + block_shape_k - 1) // block_shape_k
    x_scale = x_scale.repeat_interleave(block_shape_k, dim=1)
    x = x.to(x_scale.dtype) * x_scale[:m, :k]
    x = x.view(m, k)
    w_scale = w_scale.repeat_interleave(block_shape_k, dim=0)
    w_scale = w_scale.repeat_interleave(block_shape_n, dim=1)
    w_scale = w_scale[:n, :k]
    weight = weight.to(w_scale.dtype) * w_scale

    out = F.linear(x.to(torch.float32), weight.to(torch.float32))

    return out.to(dtype)


def run_triton(x, weight, x_scale, w_scale, dtype=torch.bfloat16, y=None):
    return gemm_a8w8_blockscale(x, weight, x_scale, w_scale, dtype, y)


e5m2_type, e4m3_type = get_fp8_dtypes()


def generate_gemm_a8w8_blockscale_inputs(
    M: int,
    N: int,
    K: int,
    block_shape_n: int,
    block_shape_k: int,
    dtype=torch.bfloat16,
    layout: str = "TN",
    output=False,
):
    """
    The GEMM kernel expects:
    - x: (M, K) -> row-major format
    - w: (N, K) -> column-major format
    """
    scale_n = (N + block_shape_n - 1) // block_shape_n
    scale_k = (K + block_shape_k - 1) // block_shape_k

    if layout[0] == "T":
        x = (torch.rand((M, K), dtype=torch.float16, device="cuda") / 10).to(e4m3_type)
    else:
        x = (
            (torch.rand((K, M), dtype=torch.float16, device="cuda") / 10)
            .to(e4m3_type)
            .T
        )

    if layout[1] == "N":
        weight = (torch.rand((N, K), dtype=torch.float16, device="cuda") / 10).to(
            e4m3_type
        )
    else:
        weight = (
            (torch.rand((K, N), dtype=torch.float16, device="cuda") / 10)
            .to(e4m3_type)
            .T
        )

    x_scale = torch.rand([M, scale_k], dtype=torch.float32, device="cuda")
    w_scale = torch.rand([scale_n, scale_k], dtype=torch.float32, device="cuda")

    y = None
    if output:
        y = torch.empty((M, N), dtype=dtype, device="cuda").cuda()

    return x, weight, x_scale, w_scale, y


<<<<<<< HEAD
class TestGEMMA8W8Blockscale:
=======
class TestGemmA8W8Blockscale:
>>>>>>> b47d48cd
    basic_shape_set = [(1024 * v, 1024 * v, 1024 * v) for v in range(6, 9)]
    basic_shape_set += [(4864, 4096, 8192), (9728, 8192, 65536), (4864, 8192, 4160)]
    basic_set = [
        pytest.param(*shape, dtype, output)
        for shape in basic_shape_set
        for dtype in ["bf16"]
        for output in [True, False]
    ]

    extended_shape_set = [(1024 * v, 1024 * v, 1024 * v) for v in range(6, 9)]
    extended_shape_set += [(4864, 8192, 4160)]
    extended_shape_set += [
        (1, 1280, 8192),
        (32, 1280, 8192),
        (64, 1280, 8192),
        (128, 1280, 8192),
        (192, 1280, 8192),
        (256, 1280, 8192),
        (320, 1280, 8192),
        (512, 1280, 8192),
        (1024, 1280, 8192),
        (2048, 1280, 8192),
        (4096, 1280, 8192),
        (8192, 1280, 8192),
        (16384, 1280, 8192),
        (1, 8192, 1024),
        (32, 8192, 1024),
        (64, 8192, 1024),
        (128, 8192, 1024),
        (192, 8192, 1024),
        (256, 8192, 1024),
        (320, 8192, 1024),
        (512, 8192, 1024),
        (1024, 8192, 1024),
        (2048, 8192, 1024),
        (4096, 8192, 1024),
        (8192, 8192, 1024),
        (16384, 8192, 1024),
        (2048, 2048, 2049),
        (159, 17389, 597),
        (16, 576, 7168),
        (256, 8192, 1024),
        (256, 1024, 8192),
        (256, 32768, 8192),
        (256, 8192, 32768),
    ]
    extended_set = [
        pytest.param(*shape, dtype, output, marks=pytest.mark.extended)
        for shape in extended_shape_set
        for dtype in ["bf16"]
        for output in [True, False]
    ]

    test_params = basic_set + extended_set

    @pytest.mark.parametrize("M, N, K, dtype, output", test_params)
    def test_gemm(self, M, N, K, dtype, output):
        block_shape_n, block_shape_k = block_shape

        dtype = str_to_torch_dtype[dtype]
        x, weight, x_scale, w_scale, y = generate_gemm_a8w8_blockscale_inputs(
            M,
            N,
            K,
            block_shape_n,
            block_shape_k,
            dtype=dtype,
            output=output,
        )

        a = run_torch(x, weight, x_scale, w_scale, dtype)
        b = run_triton(x, weight, x_scale, w_scale, dtype, y)

        triton.testing.assert_close(a, b, atol=0.01, rtol=1e-2)<|MERGE_RESOLUTION|>--- conflicted
+++ resolved
@@ -87,11 +87,7 @@
     return x, weight, x_scale, w_scale, y
 
 
-<<<<<<< HEAD
-class TestGEMMA8W8Blockscale:
-=======
 class TestGemmA8W8Blockscale:
->>>>>>> b47d48cd
     basic_shape_set = [(1024 * v, 1024 * v, 1024 * v) for v in range(6, 9)]
     basic_shape_set += [(4864, 4096, 8192), (9728, 8192, 65536), (4864, 8192, 4160)]
     basic_set = [
