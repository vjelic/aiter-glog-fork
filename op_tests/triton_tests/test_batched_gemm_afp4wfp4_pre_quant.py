--- conflicted
+++ resolved
@@ -119,11 +119,7 @@
     return torch.bmm(x_f32, w_f32.transpose(1, 2)).to(dtype)
 
 
-<<<<<<< HEAD
-class TestBatchedGEMMAFP4WFP4Prequant:
-=======
 class TestBatchedGemmAFP4WFP4Prequant:
->>>>>>> b47d48cd
 
     basic_shape_set = [(4, 1024 * v, 1024 * v, 1024 * v) for v in range(1, 6)]
     basic_shape_set += [
