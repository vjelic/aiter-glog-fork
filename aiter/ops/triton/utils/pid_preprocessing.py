--- conflicted
+++ resolved
@@ -1,8 +1,4 @@
 # SPDX-License-Identifier: MIT
-<<<<<<< HEAD
-=======
-
->>>>>>> 61c8aa23
 # Copyright (C) 2024-2025, Advanced Micro Devices, Inc. All rights reserved.
 
 import triton
