# SPDX-License-Identifier: MIT
<<<<<<< HEAD
# Copyright (C) 2024-2025, Advanced Micro Devices, Inc. All rights reserved.

# SPDX-License-Identifier: MIT
=======
>>>>>>> d0384d4f
# Copyright (C) 2024-2025, Advanced Micro Devices, Inc. All rights reserved.

from typing import Optional
import functools
import json
import torch
import triton
import triton.language as tl
import aiter.ops.triton.utils.arch_info as arch_info
from aiter.ops.triton.utils.core import AITER_TRITON_CONFIGS_PATH


@triton.heuristics(
    {
        "EVEN_K": lambda args: args["K"] % args["BLOCK_SIZE_K"] == 0,
        "GRID_MN": lambda args: triton.cdiv(args["M"], args["BLOCK_SIZE_M"])
        * triton.cdiv(args["N"], args["BLOCK_SIZE_N"]),
    }
)
@triton.jit
def _gemm_a8w8_kernel(
    # Pointers to matrices
    a_ptr,
    b_ptr,
    c_ptr,
    a_scale_ptr,
    b_scale_ptr,
    bias_ptr,
    # Matrix dimensions
    M,
    N,
    K,
    # The stride variables represent how much to increase the ptr by when
    # moving by 1 element in a particular dimension. E.g. `stride_am` is
    # how much to increase `a_ptr` by to get the element one row down
    # (A has M rows).
    stride_am,
    stride_ak,
    stride_bk,
    stride_bn,
    stride_cm,
    stride_cn,
    # Meta-parameters
    HAS_BIAS: tl.constexpr,
    BLOCK_SIZE_M: tl.constexpr,
    BLOCK_SIZE_N: tl.constexpr,
    BLOCK_SIZE_K: tl.constexpr,
    GROUP_SIZE_M: tl.constexpr,
    EVEN_K: tl.constexpr,
    GRID_MN: tl.constexpr,
):
    """
    Note: this is Triton jited function and not meant to be called directly. Call gemm_a8w8 function
    below

    Computes the 8 bit matmul C = A x B, applies a conversion scale and optionally adds a bias to
    the result.
    The conversion scale is received in the form of two 1D tensors that are multiplied to form a
    2D one before being applied.

    Key parameters:
    - A: Matrix A with shape (M, K).
    - B: Matrix B with shape (K, N).
    - C: Matrix C with shape (M, N).
    - A_scale: First scale tensor with shape (M, 1).
    - B_scale: Second scale tensor with shape (1, N).
    - Bias: Bias tensor with shape (1, N).
    """

    NUM_XCDS: tl.constexpr = 8

    tl.assume(stride_am > 0)
    tl.assume(stride_ak > 0)
    tl.assume(stride_bk > 0)
    tl.assume(stride_bn > 0)
    tl.assume(stride_cm > 0)
    tl.assume(stride_cn > 0)

    # -----------------------------------------------------------
    # Map program ids `pid` to the block of C it should compute.
    # This is done in a grouped ordering to promote L2 data reuse.
    pid = tl.program_id(axis=0)
    num_pid_m = tl.cdiv(M, BLOCK_SIZE_M)
    num_pid_n = tl.cdiv(N, BLOCK_SIZE_N)

    ## pid remapping on xcds
    # Number of pids per XCD in the new arrangement
    pids_per_xcd = (GRID_MN + NUM_XCDS - 1) // NUM_XCDS
    # When GRID_MN cannot divide NUM_XCDS, some xcds will have
    # pids_per_xcd pids, the other will have pids_per_xcd - 1 pids.
    # We calculate the number of xcds that have pids_per_xcd pids as
    # tall_xcds
    tall_xcds = GRID_MN % NUM_XCDS
    tall_xcds = NUM_XCDS if tall_xcds == 0 else tall_xcds
    # Compute current XCD and local pid within the XCD
    xcd = pid % NUM_XCDS
    local_pid = pid // NUM_XCDS
    # Calculate new pid based on the new grouping
    # Note that we need to consider the following two cases:
    # 1. the current pid is on a tall xcd
    # 2. the current pid is on a short xcd
    if xcd < tall_xcds:
        pid = xcd * pids_per_xcd + local_pid
    else:
        pid = (
            tall_xcds * pids_per_xcd
            + (xcd - tall_xcds) * (pids_per_xcd - 1)
            + local_pid
        )

    if GROUP_SIZE_M == 1:
        pid_m = pid // num_pid_n
        pid_n = pid % num_pid_n
    else:
        num_pid_in_group = GROUP_SIZE_M * num_pid_n
        group_id = pid // num_pid_in_group
        first_pid_m = group_id * GROUP_SIZE_M
        group_size_m = min(num_pid_m - first_pid_m, GROUP_SIZE_M)
        pid_m = first_pid_m + (pid % group_size_m)
        pid_n = (pid % num_pid_in_group) // group_size_m

    tl.assume(pid_m > 0)
    tl.assume(pid_n > 0)

    # Create pointers for first block of A and B input matrices
    offs_k = tl.arange(0, BLOCK_SIZE_K)
    offs_am = (pid_m * BLOCK_SIZE_M + tl.arange(0, BLOCK_SIZE_M)) % M
    offs_bn = (pid_n * BLOCK_SIZE_N + tl.arange(0, BLOCK_SIZE_N)) % N
    a_ptrs = a_ptr + (offs_am[:, None] * stride_am + offs_k[None, :] * stride_ak)
    b_ptrs = b_ptr + (offs_k[:, None] * stride_bk + offs_bn[None, :] * stride_bn)

    # Create pointers for the scale tensors and load them
    offs_a_scale = pid_m * BLOCK_SIZE_M + tl.arange(0, BLOCK_SIZE_M) % M
    offs_b_scale = pid_n * BLOCK_SIZE_N + tl.arange(0, BLOCK_SIZE_N) % N
    a_scale = tl.load(a_scale_ptr + offs_a_scale)
    b_scale = tl.load(b_scale_ptr + offs_b_scale)

    acc_dtype = tl.float32 if c_ptr.type.element_ty != tl.int8 else tl.int32
    accumulator = tl.zeros((BLOCK_SIZE_M, BLOCK_SIZE_N), dtype=acc_dtype)

    for k in range(0, tl.cdiv(K, BLOCK_SIZE_K)):
        # Load the next block of A and B, generate a mask by checking the K dimension.
        # If it is out of bounds, set it to 0.
        if EVEN_K:
            a = tl.load(a_ptrs)
            b = tl.load(b_ptrs)
        else:
            a = tl.load(a_ptrs, mask=offs_k[None, :] < K - k * BLOCK_SIZE_K, other=0.0)
            b = tl.load(b_ptrs, mask=offs_k[:, None] < K - k * BLOCK_SIZE_K, other=0.0)

        accumulator += tl.dot(a, b, input_precision="ieee")

        # Advance the ptrs to the next K block.
        a_ptrs += BLOCK_SIZE_K * stride_ak
        b_ptrs += BLOCK_SIZE_K * stride_bk

    # Apply scale
    accumulator *= a_scale[:, None] * b_scale[None, :]

    # Add bias
    if HAS_BIAS:
        offs_bias = pid_n * BLOCK_SIZE_N + tl.arange(0, BLOCK_SIZE_N) % N
        bias = tl.load(bias_ptr + offs_bias)
        accumulator = accumulator.to(bias_ptr.type.element_ty) + bias[None, :]

    c = accumulator.to(c_ptr.type.element_ty)

    # Write back the block of the output matrix C with masks.
    offs_cm = pid_m * BLOCK_SIZE_M + tl.arange(0, BLOCK_SIZE_M)
    offs_cn = pid_n * BLOCK_SIZE_N + tl.arange(0, BLOCK_SIZE_N)
    c_ptrs = c_ptr + stride_cm * offs_cm[:, None] + stride_cn * offs_cn[None, :]
    c_mask = (offs_cm[:, None] < M) & (offs_cn[None, :] < N)
    tl.store(c_ptrs, c, mask=c_mask)


@functools.lru_cache(maxsize=1024)
def _get_config(
    M: int,
    N: int,
    K: int,
):
    if not hasattr(_get_config, "_config_dict"):
        dev = arch_info.get_device()
        fpath = f"{AITER_TRITON_CONFIGS_PATH}/gemm/{dev}-GEMM-A8W8.json"
        with open(fpath, "r") as file:
            config = json.load(file)
        _get_config._config_dict = config

    return _get_config._config_dict["any"]


def gemm_a8w8(
    x: torch.Tensor,
    w: torch.Tensor,
    x_scale: torch.Tensor,
    w_scale: torch.Tensor,
    bias: Optional[torch.Tensor] = None,
    dtype: Optional[float] = torch.bfloat16,
    y: Optional[torch.Tensor] = None,
    config: Optional[dict] = None,
):
    """
    Computes the 8 bit matmul Y = X x WT, applies a conversion scale and optionally adds a bias
    to the result.
    The conversion scale is received in the form of two 1D tensors that are multiplied to form a
    2D one before being applied.

    Key parameters:
    - X: Matrix X with shape (M, K).
    - W: Matrix W with shape (N, K).
    - X_scale: First scale tensor with shape (M, 1).
    - W_scale: Second scale tensor with shape (1, N).
    - Bias: Bias tensor with shape (1, N).
    - Y: Output Matrix Y with shape (M, K). If this is none, then it's created by this API and returned as output

    Returns:
    - Y: The output matrix with shape (M, N).
    """

    # Check constraints.
    assert x.shape[1] == w.shape[1], "Incompatible dimensions!!!"

    # Transpose w
    w = w.T

    M, K = x.shape
    K, N = w.shape

    if y is None:
        y = torch.empty((M, N), dtype=dtype, device=x.device)

    if config is None:
        config = _get_config(M, N, K)

    grid = (
        triton.cdiv(M, config["BLOCK_SIZE_M"]) * triton.cdiv(N, config["BLOCK_SIZE_N"]),
    )
    _gemm_a8w8_kernel[grid](
        x,
        w,
        y,
        x_scale,
        w_scale,
        bias,
        M,
        N,
        K,
        x.stride(0),
        x.stride(1),
        w.stride(0),
        w.stride(1),
        y.stride(0),
        y.stride(1),
        bias is not None,
        **config,
    )

    return y<|MERGE_RESOLUTION|>--- conflicted
+++ resolved
@@ -1,10 +1,4 @@
 # SPDX-License-Identifier: MIT
-<<<<<<< HEAD
-# Copyright (C) 2024-2025, Advanced Micro Devices, Inc. All rights reserved.
-
-# SPDX-License-Identifier: MIT
-=======
->>>>>>> d0384d4f
 # Copyright (C) 2024-2025, Advanced Micro Devices, Inc. All rights reserved.
 
 from typing import Optional
