# SPDX-License-Identifier: MIT
# Copyright (c) 2024, Advanced Micro Devices, Inc. All rights reserved.

import torch
import torch.nn.functional as F
import numpy as np
import time
import os
from typing import Any, Callable, Dict, Optional, Tuple
import functools
import aiter
from aiter import logger
from aiter import ActivationType, QuantType, dtypes
from aiter import get_hip_quant, get_torch_quant
from aiter.jit.core import AITER_ROOT_DIR, PY, get_asm_dir, bd_dir, mp_lock

BLOCK_SIZE_M = 32


def moe_sorting(
    topk_ids,
    topk_weights,
    num_experts,
    model_dim,
    moebuf_dtype,
    block_size=BLOCK_SIZE_M,
    expert_mask=None,
):
    device = topk_ids.device
    M, topk = topk_ids.shape
    max_num_tokens_padded = topk_ids.numel() + num_experts * block_size - topk
    max_num_m_blocks = int((max_num_tokens_padded + block_size - 1) // block_size)
    sorted_ids = torch.empty((max_num_tokens_padded,), dtype=dtypes.i32, device=device)
    sorted_weights = torch.empty(
        (max_num_tokens_padded,), dtype=dtypes.fp32, device=device
    )
    sorted_expert_ids = torch.empty(
        (max_num_m_blocks,), dtype=dtypes.i32, device=device
    )
    num_valid_ids = torch.empty((1), dtype=dtypes.i32, device=device)
    moe_buf = torch.empty((M, model_dim), dtype=moebuf_dtype, device=device)

    aiter.moe_sorting_fwd(
        topk_ids,
        topk_weights,
        sorted_ids,
        sorted_weights,
        sorted_expert_ids,
        num_valid_ids,
        moe_buf,
        num_experts,
        block_size,
        expert_mask,
    )
    return sorted_ids, sorted_weights, sorted_expert_ids, num_valid_ids, moe_buf


@functools.lru_cache(maxsize=1024)
def get_inter_dim(w1_shape, w2_shape):
    E, _, model_dim = w1_shape
    E, model_dim, inter_dim = w2_shape

    int4_war = model_dim // w1_shape[-1]
    inter_dim *= int4_war
    return E, model_dim, inter_dim


def fused_moe(
    hidden_states,
    w1,  # [expert(local_expert:EP), inter_dim*2, dim] N,K
    w2,  # [expert(local_expert:EP), dim, inter_dim]
    topk_weight,
    topk_ids,
    expert_mask=None,  # EP
    activation=ActivationType.Silu,
    quant_type=QuantType.No,
    doweight_stage1=False,
    # following for quant
    w1_scale=None,  # [expert(local_expert:EP), inter_dim, 1]
    w2_scale=None,  # [expert(local_expert:EP), model_dim, 1]
    a1_scale=None,  # [expert(local_expert:EP), 1, model_dim]
    a2_scale=None,  # [expert(local_expert:EP), 1, inter_dim]
    # following for tuning
    block_size_M=None,
):
    """user API"""
    M, topk = topk_ids.shape
    E, model_dim, inter_dim = get_inter_dim(w1.shape, w2.shape)

    assert w1.shape[1] in [
        inter_dim,
        inter_dim * 2,
    ], f"Invalid MoE weight: {w1.shape=} {w2.shape=}"
    isG1U1 = inter_dim != w1.shape[1]

    global_E = E
    if expert_mask is not None:
        global_E = expert_mask.numel()
    dtype = hidden_states.dtype
    q_dtype_w = w1.dtype
    q_dtype_a = w1.dtype if w1.dtype != torch.uint32 else dtypes.fp8

    if block_size_M is None:
        _, _, block_size_M, *_ = get_2stage_cfgs(
            M,
            model_dim,
            inter_dim,
            E,
            topk,
            dtype,
            q_dtype_a,
            q_dtype_w,
            quant_type,
            isG1U1,
            activation,
            doweight_stage1,
        )
    run_1stage = M < 256
    run_1stage = False
    block_size_M = 32 if run_1stage else block_size_M

    sorted_ids, sorted_weights, sorted_expert_ids, num_valid_ids, moe_buf = moe_sorting(
        topk_ids, topk_weight, global_E, model_dim, dtype, block_size_M, expert_mask
    )

    if run_1stage:
        assert (
            doweight_stage1 == False
        ), "doweight_stage1 not support in fused_moe_1stage"
        return fused_moe_1stage(
            hidden_states,
            w1,
            w2,
            topk,
            sorted_ids,
            sorted_weights,
            sorted_expert_ids,
            num_valid_ids,
            moe_buf,
            isG1U1,
            block_size_M,
            activation=activation,
            quant_type=quant_type,
            q_dtype_a=q_dtype_a,
            q_dtype_w=q_dtype_w,
            w1_scale=w1_scale,
            w2_scale=w2_scale,
            a1_scale=a1_scale,
            a2_scale=a2_scale,
        )
    else:
        return fused_moe_2stages(
            hidden_states,
            w1,
            w2,
            topk,
            sorted_ids,
            sorted_weights,
            sorted_expert_ids,
            num_valid_ids,
            moe_buf,
            isG1U1,
            block_size_M,
            activation=activation,
            quant_type=quant_type,
            doweight_stage1=doweight_stage1,
            q_dtype_a=q_dtype_a,
            q_dtype_w=q_dtype_w,
            w1_scale=w1_scale,
            w2_scale=w2_scale,
            a1_scale=a1_scale,
            a2_scale=a2_scale,
        )


def fused_moe_1stage(
    hidden_states,
    w1,  # [expert(local_expert:EP), inter_dim*2, dim] N,K
    w2,  # [expert(local_expert:EP), dim, inter_dim]
    topk,
    sorted_ids,
    sorted_weights,
    sorted_expert_ids,
    num_valid_ids,
    moe_buf,
    isG1U1,
    block_size_M=32,
    activation=ActivationType.Silu,
    quant_type=QuantType.No,
    # following for quant
    q_dtype_a=None,
    q_dtype_w=None,
    w1_scale=None,  # [expert(local_expert:EP), inter_dim, 1]
    w2_scale=None,  # [expert(local_expert:EP), model_dim, 1]
    a1_scale=None,  # [expert(local_expert:EP), 1, model_dim]
    a2_scale=None,  # [expert(local_expert:EP), 1, inter_dim]
):
    if quant_type == QuantType.No and ActivationType.Silu and not isG1U1:
        # pure bf16
        aiter.fmoe(
            moe_buf,
            hidden_states,
            w1,
            w2,
            sorted_ids,
            sorted_weights,
            sorted_expert_ids,
            num_valid_ids,
            topk,
        )

    else:
        quant_func = get_hip_quant(quant_type)
        a1, a1_scale = quant_func(hidden_states, scale=a1_scale, quant_dtype=q_dtype_a)
        if quant_type == QuantType.per_1x128:
            fmoe_func = functools.partial(
                aiter.fmoe_fp8_blockscale_g1u1,
                fc_scale_blkn=128,
                fc_scale_blkk=128,
            )
        elif isG1U1:
            fmoe_func = aiter.fmoe_g1u1
        else:
            fmoe_func = aiter.fmoe_int8_g1u0

        fmoe_func(
            moe_buf,
            a1,
            w1,
            w2,
            sorted_ids,
            sorted_weights,
            sorted_expert_ids,
            num_valid_ids,
            topk,
            a1_scale,
            w1_scale,
            w2_scale,
            None,
            activation,
        )
    return moe_buf


@functools.lru_cache(maxsize=1024)
def get_block_size_M(token, topk, expert, inter_dim):
    gpu = torch.cuda.current_device()
    device_properties = torch.cuda.get_device_properties(gpu)
    cu_num = device_properties.multi_processor_count
    tileN = 128
    tgN = (inter_dim + tileN - 1) // tileN
    support_list = [32, 64, 128]

    tmp = []
    for el in support_list:
        max_num_tokens = token * topk + expert * el - topk
        tg_num = tgN * (max_num_tokens + el - 1) // el
        rnd = (tg_num + cu_num - 1) // cu_num
        empty = cu_num - tg_num % cu_num
        tmp.append((rnd, empty, el))
    return sorted(tmp, key=lambda x: x[:2])[0][-1]


cfg_2stages = None


@functools.lru_cache(maxsize=1024)
def get_2stage_cfgs(
    token,
    model_dim,
    inter_dim,
    expert,
    topk,
    dtype,
    q_dtype_a,
    q_dtype_w,
    q_type,
    use_g1u1,
    activation,
    doweight_stage1,
):
    def get_cfg_2stages(tune_file):
        import pandas as pd

        cfg_2stages = pd.read_csv(tune_file)
        cfg_2stages = cfg_2stages.set_index(
            [
                "token",
                "model_dim",
                "inter_dim",
                "expert",
                "topk",
                "act_type",
                "dtype",
                "q_dtype_a",
                "q_dtype_w",
                "q_type",
                "use_g1u1",
                "doweight_stage1",
            ]
        ).to_dict("index")
        return cfg_2stages

    global cfg_2stages
    config_path = f"{AITER_ROOT_DIR}/aiter/configs/"
    tune_file = os.path.join(config_path, "tuned_fmoe.csv")
    untune_file = os.path.join(config_path, "untuned_fmoe.csv")
    profile_file = os.path.join(config_path, "profile_fmoe.csv")
    if cfg_2stages is None:
        cfg_2stages = get_cfg_2stages(tune_file)
    keys = (
        token,
        model_dim,
        inter_dim,
        expert,
        topk,
        str(activation),
        str(dtype),
        str(q_dtype_a),
        str(q_dtype_w),
        str(q_type),
        use_g1u1,
        doweight_stage1,
    )

    def MainFunc():
        with open(untune_file, "a") as f:
            q_dtype_ws = q_dtype_w if q_dtype_w != torch.uint32 else "torch.int4"
            f.write(
                f"\n{token},{model_dim},{inter_dim},{expert},{topk},{activation},{dtype},{q_dtype_a},{q_dtype_ws},{q_type},{int(use_g1u1)},{int(doweight_stage1)}"
            )
        logger.info("\033[34m Start tuning fmoe")
        os.system(
            f"{PY} {get_asm_dir()}/fmoe_2stages/tune.py -i {untune_file} -o {tune_file} -o2 {profile_file} --last"
        )

    def FinalFunc():
        logger.info("\033[0m")

    cfg = cfg_2stages.get(keys, None)
    if cfg is None and os.environ.get("AITER_ONLINE_TUNE", "0") == "1":
        lock_path = os.path.join(bd_dir, f"lock_fmoe_tune_{keys}")
        mp_lock(lock_path, MainFunc=MainFunc, FinalFunc=FinalFunc)
        cfg_2stages = get_cfg_2stages(tune_file)
        cfg = cfg_2stages.get(keys, None)
        if cfg is None:
            logger.warning(f"Fmoe tuning not support for {keys}")

    if cfg is None:
        block_m = get_block_size_M(token, topk, expert, inter_dim)
        ksplit = 0
        tag = ""
    else:
        block_m = cfg["block_m"]
        ksplit = cfg["ksplit"]
        tag = cfg["tag"]

    # war
<<<<<<< HEAD
    if q_dtype_w in [dtypes.bf16, dtypes.fp16, torch.uint32]:
=======
    if q_dtype_w in [torch.bfloat16, torch.float16, torch.uint32, torch.int8]:
>>>>>>> 54d0ac15
        tag = "ck"

    logger.info(f"[fused_moe] using {'default' if cfg is None else tag} for {keys} ")

    if "ck" in tag:
        return (
            functools.partial(
                ck_stage1,
                activation=activation,
            ),
            aiter.ck_moe_stage2,
            block_m,
            ksplit,
        )

    # TODO: remove when stage2 support more size
    tmpList = [32, 64, 128]
    if block_m not in tmpList:
        tag = ""
        block_m = ([el for el in tmpList if block_m < el] + [128])[0]

    return (
        functools.partial(
            asm_stage1,
            kernelName=tag,
            activation=activation,
            quant_type=q_type,
        ),
        aiter.ck_moe_stage2,
        block_m,
        ksplit,
    )
@functools.lru_cache()
def get1tensor(device):
    return torch.tensor(1.0, dtype=torch.float, device=device)

def fused_moe_2stages(
    hidden_states,
    w1,  # [expert(local_expert:EP), inter_dim*2, dim] N,K
    w2,  # [expert(local_expert:EP), dim, inter_dim]
    topk,
    sorted_ids,
    sorted_weights,
    sorted_expert_ids,
    num_valid_ids,
    moe_out,
    isG1U1,
    block_size_M,
    activation=ActivationType.Silu,
    quant_type=QuantType.No,
    doweight_stage1=False,
    # following for quant
    q_dtype_a=None,
    q_dtype_w=None,
    w1_scale=None,  # [expert(local_expert:EP), inter_dim, 1]
    w2_scale=None,  # [expert(local_expert:EP), model_dim, 1]
    a1_scale=None,  # [expert(local_expert:EP), 1, model_dim]
    a2_scale=None,  # [expert(local_expert:EP), 1, inter_dim]
):

    # quant_func = get_hip_quant(quant_type)
    quant_func = get_torch_quant(quant_type)

    token_num, _ = hidden_states.shape
    E, model_dim, inter_dim = get_inter_dim(w1.shape, w2.shape)
    dtype = hidden_states.dtype
    device = hidden_states.device

    stage1, stage2, block_m, ksplit = get_2stage_cfgs(
        token_num,
        model_dim,
        inter_dim,
        E,
        topk,
        dtype,
        q_dtype_a,
        q_dtype_w,
        quant_type,
        isG1U1,
        activation,
        doweight_stage1,
    )

    a1, a1_scale = quant_func(hidden_states, scale=a1_scale, quant_dtype=q_dtype_a)
    if quant_type != QuantType.per_128x128:
        a2 = torch.empty(
            (token_num, topk, inter_dim),
            dtype=dtype,
            device=device,
        )
    else:
        ratio = a1_scale.element_size() // a1.element_size()
        a2 = torch.empty(
            (token_num + (token_num * ratio + 127) // 128, topk, inter_dim),
            dtype=q_dtype_a,
            device=device,
        )

    a2 = stage1(
        a1,
        w1,
        w2,
        sorted_ids,
        sorted_expert_ids,
        num_valid_ids,
        a2,
        block_m=block_m,
        a1_scale=a1_scale,
        w1_scale=w1_scale,
        sorted_weights=sorted_weights if doweight_stage1 else None,
    )

    if quant_type != QuantType.per_128x128:
        if quant_type == QuantType.per_Token:
            a2 = a2.view(token_num, -1)
        a2, a2_scale = quant_func(a2, scale=a2_scale, quant_dtype=q_dtype_a)
        a2 = a2.view(token_num, topk, inter_dim)
    else:
        a2_v = a2[:token_num, :, :]
        a2_scale = (
            a2[token_num:, ...]
            .view(-1)[: token_num * topk * inter_dim * ratio // 128]
            .view(dtypes.fp32)
            .view(token_num, -1)
        )
        a2 = a2_v

    if quant_type == aiter.QuantType.No:
<<<<<<< HEAD

        @functools.lru_cache()
        def get1tensor(device):
            return torch.tensor(1.0, dtype=dtypes.fp32, device=device)

=======
>>>>>>> 54d0ac15
        a2_scale = get1tensor(device)

    stage2(
        a2,
        w1,
        w2,
        sorted_ids,
        sorted_expert_ids,
        num_valid_ids,
        moe_out,
        topk,
        w2_scale,
        a2_scale,
        block_size_M,
        sorted_weights=sorted_weights if not doweight_stage1 else None,
    )

    return moe_out


def torch_moe_act(act_input, torch_act, inter_dim):
    if act_input.shape[-1] == inter_dim:
        return torch_act(act_input)
    else:
        gate, up = act_input.split([inter_dim, inter_dim], dim=-1)
        return torch_act(gate) * up


def asm_stage1(
    input,
    w1,
    w2,
    sorted_ids,
    sorted_expert_ids,
    num_valid_ids,
    out,  # [token_num, topk, inter_dim]
    block_m: int,
    kernelName: str = "",
    ksplit: int = 0,
    activation=ActivationType.Silu,
    quant_type=QuantType.No,
    a1_scale=None,
    w1_scale=None,
    sorted_weights=None,
):
    dtype = dtypes.bf16  # out.dtype, asm only support bf16
    out = out.view(dtype)
    device = out.device
    token_num, topk, _ = out.shape
    E, model_dim, inter_dim = get_inter_dim(w1.shape, w2.shape)

    if quant_type == QuantType.per_Tensor:
        a1_scale = a1_scale.view(1).repeat(token_num)
        w1_scale = w1_scale.view(E, 1).repeat(1, w1.shape[1])
        quant_type = QuantType.per_Token

    tmp_out = out
    if ksplit > 0:
        tmp_out = torch.zeros(
            (token_num, topk, w1.shape[1]),
            dtype=dtypes.fp32,
            device=device,
        ).view(dtype)

    aiter.moe_stage1_g1u1(
        input,
        w1,
        w2,
        sorted_ids,
        sorted_expert_ids,
        num_valid_ids,
        tmp_out,
        inter_dim,
        kernelName,
        block_m,
        ksplit=ksplit,
        activation=activation,
        quant_type=quant_type,
        a1_scale=a1_scale,
        w1_scale=w1_scale,
        sorted_weights=sorted_weights,
    )
    if ksplit > 0:
        if activation == ActivationType.Silu:
            aiter.silu_and_mul(out, tmp_out.view(dtypes.fp32).to(dtype))
        else:
            aiter.gelu_and_mul(out, tmp_out.view(dtypes.fp32).to(dtype))
    return out


def ck_stage1(
    input,  # [token, model_dim]
    w1,  # [E, inter_dim*2, model_dim]
    w2,  # [E, model_dim, inter_dim]
    sorted_ids,  # [max_num_tokens_padded]
    sorted_expert_ids,  # [max_num_m_blocks]
    num_valid_ids,  # [1]
    out,  # [token_num, topk, inter_dim]
    block_m=32,
    activation=ActivationType.Silu,
    a1_scale=None,
    w1_scale=None,
    sorted_weights=None,
):
    _, topk, _ = out.shape
    # max_num_tokens_padded = sorted_expert_ids.shape[0]*block_size

    if activation == ActivationType.Silu:
        act_op = 1
    else:
        act_op = 0

    aiter.ck_moe_stage1(
        input, 
        w1, 
        w2, 
        sorted_ids,
        sorted_expert_ids, 
        num_valid_ids, 
        out, 
        topk, 
        w1_scale, 
        a1_scale, 
        block_m, 
        sorted_weights,
        act_op,
    )

    return out


def torch_moe(
    hidden_states,
    w1,
    w2,
    topk_weight,
    topk_ids,
    # following for int8 quant
    fc1_scale=None,  # [expert(local_expert:EP), inter_dim, 1]
    fc2_scale=None,  # [expert(local_expert:EP), model_dim, 1]
    fc1_smooth_scale=None,  # [expert(local_expert:EP), 1, model_dim]
    fc2_smooth_scale=None,  # [expert(local_expert:EP), 1, inter_dim]
    expert_mask=None,
    activation=ActivationType.Silu,
):
    computeType = dtypes.fp32
    dtype = hidden_states.dtype
    torch_act = aiter.get_torch_act(activation)
    hidden_states = hidden_states.to(computeType)
    w1 = w1.to(computeType)
    w2 = w2.to(computeType)
    B, D = hidden_states.shape
    topk = topk_weight.shape[1]
    if expert_mask is not None:
        local_expert_hash = expert_mask.cumsum(0, dtype=dtypes.i32) - 1
        local_expert_hash[expert_mask == 0] = -1
        topk_ids = local_expert_hash[topk_ids]

    hidden_states = hidden_states.view(B, -1, D).repeat(1, topk, 1)
    out = torch.zeros(
        (B, topk, D),
        dtype=computeType,
        device=hidden_states.device,
    )

    inter_dim = w2.shape[2]

    if fc1_scale is not None:
        # gose to quant D_w8a8/w8a8
        expert = w1.shape[0]
        w2D = w2.shape[-1]
        w1 = (w1.view(-1, D) * fc1_scale.view(-1, 1)).view(expert, -1, D)
        w2 = (w2.view(-1, w2D) * fc2_scale.view(-1, 1)).view(expert, -1, w2D)

    if fc1_smooth_scale is not None:
        expert = fc1_smooth_scale.shape[0]
        fc1_smooth_scale = fc1_smooth_scale.view(expert, -1)
        fc2_smooth_scale = fc2_smooth_scale.view(expert, -1)

    for E_id in range(w1.shape[0]):
        mask = topk_ids == E_id
        if mask.sum():
            sub_tokens = hidden_states[mask]
            if fc1_smooth_scale is not None:
                sub_tokens = sub_tokens * (fc1_smooth_scale[E_id])

            act_input = sub_tokens @ (w1[E_id].transpose(0, 1))
            act_out = torch_moe_act(act_input, torch_act, inter_dim)
            if fc2_smooth_scale is not None:
                act_out = act_out * (fc2_smooth_scale[E_id])
            out[mask] = act_out @ (w2[E_id].transpose(0, 1))

    return (out * topk_weight.view(B, -1, 1)).sum(dim=1).to(dtype)


def torch_moe_stage1(
    hidden_states,
    w1,  # E, inter_dim*2, model_dim
    w2,  # E, model_dim, inter_dim
    topk_weight,
    topk_ids,
    dtype=dtypes.fp16,
    activation=ActivationType.Silu,
    quant_type=QuantType.No,
    # following for quant
    a1_scale=None,  # [token, 1]
    w1_scale=None,  # [expert, inter_dim, 1]
    doweight=False,
):
    ctype = dtypes.fp32  # compute type
    hidden_states = hidden_states.to(ctype)
    w1 = w1.to(ctype)

    B, D = hidden_states.shape
    topk = topk_weight.shape[1]
    N = w1.shape[1]
    E, model_dim, inter_dim = get_inter_dim(w1.shape, w2.shape)

    if quant_type in [QuantType.per_Token, QuantType.per_Tensor]:
        w1 = w1 * w1_scale.view(w1_scale.shape[0], -1, 1)
        hidden_states = hidden_states * a1_scale
    # per_128x128
    elif quant_type == QuantType.per_128x128:
        w1_shape = w1.shape
        w1 = w1.view(
            w1.shape[0], w1.shape[1] // 128, 128, w1.shape[2] // 128, 128
        ) * w1_scale.view(
            w1_scale.shape[0], w1.shape[1] // 128, 1, w1.shape[2] // 128, 1
        )
        w1 = w1.view(w1_shape)

        a1_scale = a1_scale.view(hidden_states.shape[0], -1, 1)
        a1_scale = a1_scale.repeat(
            1, 1, hidden_states.shape[-1] // a1_scale.shape[1]
        ).view(hidden_states.shape[0], -1)
        hidden_states = hidden_states * a1_scale
    elif quant_type == QuantType.No:
        pass
    else:
        assert False, f"Unsupported quant_type: {quant_type}"

    hidden_states = hidden_states.view(B, -1, D).repeat(1, topk, 1)

    out = torch.zeros(
        (B, topk, N),
        dtype=ctype,
        device=hidden_states.device,
    )
    for E_id in range(w1.shape[0]):
        mask = topk_ids == E_id
        if mask.sum():
            sub_tokens = hidden_states[mask]
            act_input = sub_tokens @ (w1[E_id].transpose(0, 1))
            if doweight:
                act_input = act_input * topk_weight[mask].view(-1, 1)
            out[mask] = act_input

    use_g1u1 = w1.shape[1] == (2 * inter_dim)
    torch_act = aiter.get_torch_act(activation)
    if use_g1u1:
        gate, up = out.split([inter_dim, inter_dim], dim=-1)
        out = torch_act(gate) * up
    else:
        out = torch_act(out)
    return out.to(dtype)


def torch_moe_stage2(
    hidden_states,
    w1,  # E, inter_dim*2, model_dim
    w2,  # E, model_dim, inter_dim
    topk_weights,
    topk_ids,
    dtype=dtypes.fp16,
    quant_type=QuantType.No,
    w2_scale=None,  # [1]
    a2_scale=None,  # [expert]]'
    doweight=True,
):
    ctype = dtypes.fp32  # compute type
    hidden_states = hidden_states.to(ctype)
    w2 = w2.to(ctype)

    token_num, topk = topk_ids.shape
    num_experts, model_dim, inter_dim = w2.shape
    hidden_states = hidden_states.view(token_num, topk, inter_dim)

    if quant_type in [QuantType.per_Token, QuantType.per_Tensor]:
        w2 = w2 * w2_scale.view(w2_scale.shape[0], -1, 1)
    # per_128x128
    elif quant_type == QuantType.per_128x128:
        w2_shape = w2.shape
        w2 = w2.view(
            w2.shape[0], w2.shape[1] // 128, 128, w2.shape[2] // 128, 128
        ) * w2_scale.view(
            w2_scale.shape[0], w2.shape[1] // 128, 1, w2.shape[2] // 128, 1
        )
        w2 = w2.view(w2_shape)

    if quant_type in [QuantType.per_Token, QuantType.per_Tensor]:
        hidden_states = hidden_states * a2_scale.view(a2_scale.shape[0], -1, 1)
    elif quant_type == QuantType.per_128x128:
        a2_scale = a2_scale.view(hidden_states.shape[0], topk, -1, 1)
        a2_scale = a2_scale.repeat(1, 1, 1, 128).view(hidden_states.shape[0], topk, -1)
        hidden_states = hidden_states * a2_scale

    out = torch.zeros(
        (token_num, topk, model_dim),
        dtype=ctype,
        device=hidden_states.device,
    )
    for E_id in range(w1.shape[0]):
        mask = topk_ids == E_id
        if mask.sum():
            sub_tokens = hidden_states[mask]
            act_input = sub_tokens @ (w2[E_id].transpose(0, 1))
            out[mask] = act_input
    if doweight:
        out = out * topk_weights.view(token_num, -1, 1)
    return out.sum(1).to(dtype)


def fused_topk(
    hidden_states: torch.Tensor,
    gating_output: torch.Tensor,
    topk: int,
    renormalize: bool,
    topk_ids: Optional[torch.Tensor] = None,
    topk_weights: Optional[torch.Tensor] = None,
):
    assert hidden_states.shape[0] == gating_output.shape[0], "Number of tokens mismatch"

    M, _ = hidden_states.shape

    if topk_weights is None:
        topk_weights = torch.empty(
            M, topk, dtype=dtypes.fp32, device=hidden_states.device
        )
    if topk_ids is None:
        topk_ids = torch.empty(M, topk, dtype=dtypes.i32, device=hidden_states.device)
    token_expert_indicies = torch.empty(
        M, topk, dtype=dtypes.i32, device=hidden_states.device
    )

    aiter.topk_softmax(
        topk_weights,
        topk_ids,
        token_expert_indicies,
        gating_output.float(),  # TODO(woosuk): Optimize this.
        renormalize,
    )
    del token_expert_indicies  # Not used. Will be used in the future.

    # if renormalize:
    #     topk_weights = topk_weights / topk_weights.sum(dim=-1, keepdim=True)

    return topk_weights, topk_ids<|MERGE_RESOLUTION|>--- conflicted
+++ resolved
@@ -356,11 +356,7 @@
         tag = cfg["tag"]
 
     # war
-<<<<<<< HEAD
     if q_dtype_w in [dtypes.bf16, dtypes.fp16, torch.uint32]:
-=======
-    if q_dtype_w in [torch.bfloat16, torch.float16, torch.uint32, torch.int8]:
->>>>>>> 54d0ac15
         tag = "ck"
 
     logger.info(f"[fused_moe] using {'default' if cfg is None else tag} for {keys} ")
@@ -393,9 +389,12 @@
         block_m,
         ksplit,
     )
+
+
 @functools.lru_cache()
 def get1tensor(device):
     return torch.tensor(1.0, dtype=torch.float, device=device)
+
 
 def fused_moe_2stages(
     hidden_states,
@@ -489,14 +488,6 @@
         a2 = a2_v
 
     if quant_type == aiter.QuantType.No:
-<<<<<<< HEAD
-
-        @functools.lru_cache()
-        def get1tensor(device):
-            return torch.tensor(1.0, dtype=dtypes.fp32, device=device)
-
-=======
->>>>>>> 54d0ac15
         a2_scale = get1tensor(device)
 
     stage2(
@@ -610,17 +601,17 @@
         act_op = 0
 
     aiter.ck_moe_stage1(
-        input, 
-        w1, 
-        w2, 
+        input,
+        w1,
+        w2,
         sorted_ids,
-        sorted_expert_ids, 
-        num_valid_ids, 
-        out, 
-        topk, 
-        w1_scale, 
-        a1_scale, 
-        block_m, 
+        sorted_expert_ids,
+        num_valid_ids,
+        out,
+        topk,
+        w1_scale,
+        a1_scale,
+        block_m,
         sorted_weights,
         act_op,
     )
