{
    "module_aiter_enum": {
        "srcs": [
            "f'{AITER_CSRC_DIR}/pybind/aiter_enum_pybind.cu'"
        ],
        "flags_extra_cc": [],
        "flags_extra_hip": [],
        "extra_ldflags": "None",
        "extra_include": [],
        "verbose": "False",
        "torch_exclude": "True",
        "blob_gen_cmd": "''"
    },
    "module_activation": {
        "srcs": [
            "f'{AITER_CSRC_DIR}/pybind/activation_pybind.cu'",
            "f'{AITER_CSRC_DIR}/kernels/activation_kernels.cu'"
        ],
        "flags_extra_cc": [],
        "flags_extra_hip": [],
        "extra_ldflags": "None",
        "extra_include": [
            "f'{AITER_CSRC_DIR}/include/ck_tile'"
        ],
        "verbose": "False",
        "blob_gen_cmd": "''"
    },
    "module_attention": {
        "srcs": [
            "f'{AITER_CSRC_DIR}/py_itfs_ck/attention_kernels.cu'",
            "f'{AITER_CSRC_DIR}/pybind/attention_ck_pybind.cu'"
        ],
        "flags_extra_cc": [],
        "flags_extra_hip": [],
        "extra_ldflags": "None",
        "extra_include": [],
        "verbose": "False",
        "blob_gen_cmd": "''"
    },
    "module_pa_ragged": {
        "srcs": [
            "f'{AITER_CSRC_DIR}/pybind/attention_ragged_pybind.cu'",
            "f'{AITER_CSRC_DIR}/kernels/attention_ragged.cu'"
        ],
        "flags_extra_cc": [],
        "flags_extra_hip": [
            "'-DENABLE_FP8'",
            "f'-DCK_TILE_ATTENTION_LOGITS_SOFT_CAP_DEFAULT={os.environ.get(\"CK_TILE_ATTENTION_LOGITS_SOFT_CAP_DEFAULT\", 0)}'"
        ],
        "extra_ldflags": "None",
        "extra_include": [
            "f'{AITER_CSRC_DIR}/include/ck_tile'"
        ],
        "verbose": "False",
        "blob_gen_cmd": "''",
        "hipify": "False"
    },
    "module_pa_v1": {
        "srcs": [
            "f'{AITER_CSRC_DIR}/pybind/attention_v1_pybind.cu'",
            "f'{AITER_CSRC_DIR}/kernels/attention_v1.cu'"
        ],
        "flags_extra_cc": [],
        "flags_extra_hip": [
            "'-DENABLE_FP8'"
        ],
        "extra_ldflags": "None",
        "extra_include": [
            "f'{AITER_CSRC_DIR}/include/ck_tile'"
        ],
        "verbose": "False",
        "blob_gen_cmd": "''"
    },
    "module_attention_asm": {
        "srcs": [
            "f'{AITER_CSRC_DIR}/py_itfs_cu/asm_pa.cu'",
            "f'{AITER_CSRC_DIR}/pybind/attention_asm_pybind.cu'"
        ],
        "flags_extra_cc": [],
        "flags_extra_hip": [],
        "extra_ldflags": "None",
        "extra_include": [],
        "verbose": "False",
        "blob_gen_cmd": "f'{get_asm_dir()}/pa/codegen.py --output_dir {{}}'"
    },
    "module_pa": {
        "srcs": [
            "f'{AITER_CSRC_DIR}/pybind/attention_pybind.cu'",
            "f'{AITER_CSRC_DIR}/kernels/attention.cu'"
        ],
        "flags_extra_cc": [],
        "flags_extra_hip": [
            "'-DENABLE_FP8'"
        ],
        "extra_ldflags": "None",
        "extra_include": [
            "f'{AITER_CSRC_DIR}/include/ck_tile'"
        ],
        "verbose": "False",
        "blob_gen_cmd": "''"
    },
    "module_mla_asm": {
        "srcs": [
            "f'{AITER_CSRC_DIR}/py_itfs_cu/asm_mla.cu'",
            "f'{AITER_CSRC_DIR}/pybind/attention_asm_mla_pybind.cu'"
        ],
        "flags_extra_cc": [],
        "flags_extra_hip": [],
        "extra_ldflags": "None",
        "extra_include": [],
        "verbose": "False",
        "blob_gen_cmd": "''"
    },
    "module_cache": {
        "srcs": [
            "f'{AITER_CSRC_DIR}/pybind/cache_pybind.cu'",
            "f'{AITER_CSRC_DIR}/kernels/cache_kernels.cu'"
        ],
        "flags_extra_cc": [],
        "flags_extra_hip": [
            "'-DENABLE_FP8'"
        ],
        "extra_ldflags": "None",
        "extra_include": [
            "f'{AITER_CSRC_DIR}/include/ck_tile'"
        ],
        "verbose": "False",
        "blob_gen_cmd": "''"
    },
    "module_custom_all_reduce": {
        "srcs": [
            "f'{AITER_CSRC_DIR}/pybind/custom_all_reduce_pybind.cu'",
            "f'{AITER_CSRC_DIR}/kernels/custom_all_reduce.cu'",
            "f'{AITER_CSRC_DIR}/py_itfs_cu/asm_communication.cu'"
        ],
        "flags_extra_cc": [],
        "flags_extra_hip": [],
        "extra_ldflags": "None",
        "extra_include": [],
        "verbose": "False",
        "blob_gen_cmd": "''"
    },
    "module_custom": {
        "srcs": [
            "f'{AITER_CSRC_DIR}/pybind/custom_pybind.cu'",
            "f'{AITER_CSRC_DIR}/py_itfs_cu/custom.cu'",
            "f'{AITER_CSRC_DIR}/kernels/custom_kernels.cu'"
        ],
        "flags_extra_cc": [],
        "flags_extra_hip": [],
        "extra_ldflags": "None",
        "extra_include": [],
        "verbose": "False",
        "blob_gen_cmd": "''"
    },
    "module_batched_gemm_bf16": {
        "srcs": [
            "f'{AITER_CSRC_DIR}/ck_batched_gemm_bf16/include'",
            "f'{AITER_CSRC_DIR}/pybind/batched_gemm_bf16_pybind.cu'",
            "f'{AITER_CSRC_DIR}/ck_batched_gemm_bf16/batched_gemm_bf16.cu'"
        ],
        "flags_extra_cc": [],
        "flags_extra_hip": [],
        "extra_ldflags": "None",
        "extra_include": [],
        "verbose": "False",
        "blob_gen_cmd": "f'{AITER_CSRC_DIR}/ck_batched_gemm_bf16/gen_instances.py --working_path {{}} --tune_file {AITER_ROOT_DIR}/aiter/configs/bf16_tuned_batched_gemm.csv'"
    },
    "module_batched_gemm_a8w8": {
        "srcs": [
            "f'{AITER_CSRC_DIR}/ck_batched_gemm_a8w8/include'",
            "f'{AITER_CSRC_DIR}/pybind/batched_gemm_a8w8_pybind.cu'",
            "f'{AITER_CSRC_DIR}/ck_batched_gemm_a8w8/batched_gemm_a8w8.cu'"
        ],
        "flags_extra_cc": [],
        "flags_extra_hip": [],
        "extra_ldflags": "None",
        "extra_include": [],
        "verbose": "False",
        "blob_gen_cmd": "f'{AITER_CSRC_DIR}/ck_batched_gemm_a8w8/gen_instances.py --working_path {{}} --tune_file {AITER_ROOT_DIR}/aiter/configs/a8w8_tuned_batched_gemm.csv'"
    },
    "module_gemm_a8w8": {
        "srcs": [
            "f'{AITER_CSRC_DIR}/ck_gemm_a8w8/include'",
            "f'{AITER_CSRC_DIR}/pybind/gemm_a8w8_pybind.cu'",
            "f'{AITER_CSRC_DIR}/ck_gemm_a8w8/gemm_a8w8.cu'"
        ],
        "flags_extra_cc": [],
        "flags_extra_hip": [],
        "extra_ldflags": "None",
        "extra_include": [],
        "verbose": "False",
        "blob_gen_cmd": "f'{AITER_CSRC_DIR}/ck_gemm_a8w8/gen_instances.py --working_path {{}} --tune_file {AITER_ROOT_DIR}/aiter/configs/a8w8_tuned_gemm.csv'"
    },
    "module_gemm_a8w8_blockscale": {
        "srcs": [
            "f'{AITER_CSRC_DIR}/ck_gemm_a8w8_blockscale/include'",
            "f'{AITER_CSRC_DIR}/pybind/gemm_a8w8_blockscale_pybind.cu'",
            "f'{AITER_CSRC_DIR}/ck_gemm_a8w8_blockscale/gemm_a8w8_blockscale.cu'"
        ],
        "flags_extra_cc": [],
        "flags_extra_hip": [
            "'-mllvm -greedy-reverse-local-assignment=1'",
            "'-mllvm --amdgpu-use-amdgpu-trackers=1'"
        ],
        "extra_ldflags": "None",
        "extra_include": [],
        "verbose": "False",
        "blob_gen_cmd": "f'{AITER_CSRC_DIR}/ck_gemm_a8w8_blockscale/gen_instances.py --working_path {{}} --tune_file {AITER_ROOT_DIR}/aiter/configs/a8w8_blockscale_tuned_gemm.csv'"
    },
    "module_gemm_a4w4_blockscale": {
        "srcs": [
            "f'{AITER_CSRC_DIR}/ck_gemm_a4w4_blockscale/include'",
            "f'{AITER_CSRC_DIR}/pybind/gemm_a4w4_blockscale_pybind.cu'",
            "f'{AITER_CSRC_DIR}/ck_gemm_a4w4_blockscale/gemm_a4w4_blockscale.cu'"
        ],
        "flags_extra_cc": [],
        "flags_extra_hip": [
            "'-mllvm -greedy-reverse-local-assignment=1'",
            "'-mllvm --amdgpu-use-amdgpu-trackers=1'"
        ],
        "extra_ldflags": "None",
        "extra_include": [],
        "verbose": "False",
        "hip_clang_path": "os.environ.get('GEMM_A4W4_BLOCKWISE_HIP_CLANG_PATH')",
        "blob_gen_cmd": "f'{AITER_CSRC_DIR}/ck_gemm_a4w4_blockscale/gen_instances.py --working_path {{}} --tune_file {AITER_ROOT_DIR}/aiter/configs/a4w4_blockscale_tuned_gemm.csv'"
    },
    "module_gemm_a8w8_bpreshuffle": {
        "srcs": [
            "f'{AITER_CSRC_DIR}/ck_gemm_a8w8_bpreshuffle/include'",
            "f'{AITER_CSRC_DIR}/pybind/gemm_a8w8_bpreshuffle_pybind.cu'",
            "f'{AITER_CSRC_DIR}/ck_gemm_a8w8_bpreshuffle/gemm_a8w8_bpreshuffle.cu'"
        ],
        "flags_extra_cc": [],
        "flags_extra_hip": [],
        "extra_ldflags": "None",
        "extra_include": [],
        "verbose": "False",
        "is_python_module": "True",
        "is_standalone": "False",
        "blob_gen_cmd": "f'{AITER_CSRC_DIR}/ck_gemm_a8w8_bpreshuffle/gen_instances.py --working_path {{}} --tune_file {AITER_ROOT_DIR}/aiter/configs/a8w8_bpreshuffle_tuned_gemm.csv'"
    },
    "module_gemm_a8w8_asm": {
        "srcs": [
            "f'{AITER_CSRC_DIR}/pybind/gemm_a8w8_asm_pybind.cu'",
            "f'{AITER_CSRC_DIR}/py_itfs_cu/asm_gemm_a8w8.cu'"
        ],
        "flags_extra_cc": [],
        "flags_extra_hip": [],
        "extra_ldflags": "None",
        "extra_include": [],
        "verbose": "False",
        "blob_gen_cmd": "''"
    },
    "module_gemm_a4w4_asm": {
        "srcs": [
            "f'{AITER_CSRC_DIR}/pybind/gemm_a4w4_asm_pybind.cu'",
            "f'{AITER_CSRC_DIR}/py_itfs_cu/asm_gemm_a4w4.cu'"
        ],
        "flags_extra_cc": [],
        "flags_extra_hip": [],
        "extra_ldflags": "None",
        "extra_include": [],
        "verbose": "False",
        "blob_gen_cmd": "''"
    },
    "module_gemm_a8w8_blockscale_asm": {
        "srcs": [
            "f'{AITER_CSRC_DIR}/py_itfs_cu/asm_flatmm_a8w8_blockscale.cu'",
            "f'{AITER_CSRC_DIR}/pybind/flatmm_a8w8_blockscale_asm_pybind.cu'"
        ],
        "flags_extra_cc": [],
        "flags_extra_hip": [],
        "extra_ldflags": "None",
        "extra_include": [],
        "verbose": "False",
        "blob_gen_cmd": "''"
    },
    "module_moe_asm": {
        "srcs": [
            "f'{AITER_CSRC_DIR}/pybind/moe_op_pybind.cu'",
            "f'{AITER_CSRC_DIR}/kernels/topk_softmax_kernels.cu'",
            "f'{AITER_CSRC_DIR}/kernels/topk_softmax_kernels_group.cu'",
            "f'{AITER_CSRC_DIR}/kernels/moe_fused_gate.cu'",
            "f'{AITER_CSRC_DIR}/kernels/moe_align_block_size_kernels.cu'",
<<<<<<< HEAD
            "f'{AITER_CSRC_DIR}/py_itfs_cu/asm_fmoe.cpp'",
            "f'{AITER_CSRC_DIR}/py_itfs_cu/asm_moe_2stage.cpp'"
        ],
        "flags_extra_cc": [],
        "flags_extra_hip": [],
        "extra_ldflags": "None",
        "extra_include": ["f'{AITER_CSRC_DIR}/include/ck_tile'"],
        "verbose": "False",
        "blob_gen_cmd": "f'{get_asm_dir()}/fmoe_2stages/codegen.py --output_dir {{}}'"
    },
    "module_moe": {
        "srcs": [
            "f'{AITER_CSRC_DIR}/pybind/moe_ck_pybind.cu'",
            "f'{CK_DIR}/example/ck_tile/15_fused_moe/instances'",
            "f'{AITER_CSRC_DIR}/py_itfs_ck/moe_kernels.cu'"
=======
            "f'{AITER_CSRC_DIR}/py_itfs_cu/asm_fmoe.cu'",
            "f'{AITER_CSRC_DIR}/py_itfs_cu/asm_moe_2stage.cu'"
>>>>>>> 61c8aa23
        ],
        "flags_extra_cc": [],
        "flags_extra_hip": [],
        "extra_ldflags": "None",
        "extra_include": [
            "f'{AITER_CSRC_DIR}/include/ck_tile'"
        ],
        "verbose": "False",
        "blob_gen_cmd": "f'{get_asm_dir()}/fmoe_2stages/codegen.py --output_dir {{}}'"
    },
    "module_moe_ck2stages": {
        "srcs": [
            "f'{AITER_CSRC_DIR}/pybind/moe_ck_2stages_pybind.cu'",
            "f'{AITER_CSRC_DIR}/ck_gemm_moe_2stages_codegen/gemm_moe_ck2stages.cu'",
            "f'{AITER_CSRC_DIR}/ck_gemm_moe_2stages_codegen/gemm_moe_ck2stages_common.cuh'",
            "f'{AITER_CSRC_DIR}/ck_gemm_moe_2stages_codegen/gemm_moe_ck2stages_common_mxfp4.cuh'",
            "f'{AITER_CSRC_DIR}/ck_gemm_moe_2stages_codegen/gemm_moe_ck2stages_common_blockscale.cuh'",
            "f'{AITER_CSRC_DIR}/ck_gemm_moe_2stages_codegen/gemm_moe_ck2stages.h'"
        ],
        "md_name": "'module_moe_ck2stages'",
        "flags_extra_cc": [
            "f'-DMOE_STAGE2_ASM_DIR=\\\\\"{CK_DIR}/example/65_gemm_multiply_multiply/hsa/{get_gfx()}/\\\\\"'"
        ],
        "flags_extra_hip": [
            "'-mllvm -greedy-reverse-local-assignment=1'",
            "'-mllvm --amdgpu-use-amdgpu-trackers=1'",
            "'-mllvm --slp-threshold=-32'",
            "'-mllvm --misched-bottomup=1'"
        ],
        "extra_ldflags": "None",
        "extra_include": [],
        "verbose": "False",
        "hip_clang_path": "os.environ.get('GEMM_A4W4_BLOCKWISE_HIP_CLANG_PATH')",
        "blob_gen_cmd": "''"
    },
    "module_moe_sorting": {
        "srcs": [
            "f'{AITER_CSRC_DIR}/py_itfs_ck/moe_sorting_kernels.cu'",
            "f'{AITER_CSRC_DIR}/pybind/moe_sorting_pybind.cu'",
            "f'{CK_DIR}/example/ck_tile/13_moe_sorting/'"
        ],
        "flags_extra_cc": [],
        "flags_extra_hip": [
            "'-DCK_TILE_WA_ISSUE_2028=0'"
        ],
        "extra_ldflags": "None",
        "extra_include": [
            "f'{CK_DIR}/example/ck_tile/13_moe_sorting/'"
        ],
        "verbose": "False",
        "blob_gen_cmd": "''"
    },
    "module_norm": {
        "srcs": [
            "f'{AITER_CSRC_DIR}/py_itfs_ck/norm_kernels.cu'",
            "f'{AITER_CSRC_DIR}/pybind/norm_pybind.cu'",
            "f'{AITER_CSRC_DIR}/py_itfs_cu/asm_layernorm.cu'"
        ],
        "flags_extra_cc": [],
        "flags_extra_hip": [],
        "extra_ldflags": "None",
        "extra_include": [
            "f'{CK_DIR}/example/ck_tile/02_layernorm2d'"
        ],
        "verbose": "False",
        "blob_gen_cmd": "f'{CK_DIR}/example/ck_tile/02_layernorm2d/generate.py --api fwd --gen_blobs --working_path {{}}'"
    },
    "module_pos_encoding": {
        "srcs": [
            "f'{AITER_CSRC_DIR}/pybind/pos_encoding_pybind.cu'",
            "f'{AITER_CSRC_DIR}/kernels/pos_encoding_kernels.cu'"
        ],
        "flags_extra_cc": [],
        "flags_extra_hip": [],
        "extra_ldflags": "None",
        "extra_include": [],
        "verbose": "False",
        "blob_gen_cmd": "''"
    },
    "module_rmsnorm": {
        "srcs": [
            "f'{AITER_CSRC_DIR}/kernels/rmsnorm_kernels.cu'",
            "f'{AITER_CSRC_DIR}/py_itfs_ck/rmsnorm_ck_kernels.cu'",
            "f'{AITER_CSRC_DIR}/pybind/rmsnorm_pybind.cu'"
        ],
        "flags_extra_cc": [],
        "flags_extra_hip": [],
        "extra_ldflags": "None",
        "extra_include": [
            "f'{CK_DIR}/example/ck_tile/10_rmsnorm2d'"
        ],
        "verbose": "False",
        "blob_gen_cmd": "f'{CK_DIR}/example/ck_tile/10_rmsnorm2d/generate.py --api fwd --gen_blobs --working_path {{}}'"
    },
    "module_smoothquant": {
        "srcs": [
            "f'{AITER_CSRC_DIR}/py_itfs_ck/smoothquant_kernels.cu'",
            "f'{AITER_CSRC_DIR}/pybind/smoothquant_pybind.cu'",
            "f'{CK_DIR}/example/ck_tile/12_smoothquant/instances'",
            "f'{CK_DIR}/example/ck_tile/14_moe_smoothquant/instances'"
        ],
        "flags_extra_cc": [],
        "flags_extra_hip": [],
        "extra_ldflags": "None",
        "extra_include": [
            "f'{CK_DIR}/example/ck_tile/12_smoothquant'",
            "f'{CK_DIR}/example/ck_tile/14_moe_smoothquant'"
        ],
        "verbose": "False",
        "blob_gen_cmd": "''"
    },
    "module_batched_gemm_bf16_tune": {
        "srcs": [
            "f'{AITER_CSRC_DIR}/pybind/batched_gemm_bf16_tune_pybind.cu'",
            "f'{AITER_CSRC_DIR}/ck_batched_gemm_bf16/batched_gemm_bf16_tune.cu'",
            "f'{AITER_CSRC_DIR}/ck_batched_gemm_bf16/include'"
        ],
        "flags_extra_cc": [],
        "flags_extra_hip": [],
        "extra_ldflags": "None",
        "extra_include": [],
        "verbose": "False",
        "blob_gen_cmd": "f'{AITER_CSRC_DIR}/ck_batched_gemm_bf16/gen_instances.py --working_path {{}} --tune'"
    },
    "module_batched_gemm_a8w8_tune": {
        "srcs": [
            "f'{AITER_CSRC_DIR}/pybind/batched_gemm_a8w8_tune_pybind.cu'",
            "f'{AITER_CSRC_DIR}/ck_batched_gemm_a8w8/batched_gemm_a8w8_tune.cu'",
            "f'{AITER_CSRC_DIR}/ck_batched_gemm_a8w8/include'"
        ],
        "flags_extra_cc": [],
        "flags_extra_hip": [],
        "extra_ldflags": "None",
        "extra_include": [],
        "verbose": "False",
        "blob_gen_cmd": "f'{AITER_CSRC_DIR}/ck_batched_gemm_a8w8/gen_instances.py --working_path {{}} --tune'"
    },
    "module_gemm_a8w8_tune": {
        "srcs": [
            "f'{AITER_CSRC_DIR}/pybind/gemm_a8w8_tune_pybind.cu'",
            "f'{AITER_CSRC_DIR}/ck_gemm_a8w8/gemm_a8w8_tune.cu'",
            "f'{AITER_CSRC_DIR}/ck_gemm_a8w8/include'"
        ],
        "flags_extra_cc": [],
        "flags_extra_hip": [],
        "extra_ldflags": "None",
        "extra_include": [],
        "verbose": "False",
        "blob_gen_cmd": "f'{AITER_CSRC_DIR}/ck_gemm_a8w8/gen_instances.py --working_path {{}} --tune'"
    },
    "module_gemm_a8w8_blockscale_tune": {
        "srcs": [
            "f'{AITER_CSRC_DIR}/pybind/gemm_a8w8_blockscale_tune_pybind.cu'",
            "f'{AITER_CSRC_DIR}/ck_gemm_a8w8_blockscale/gemm_a8w8_blockscale_tune.cu'",
            "f'{AITER_CSRC_DIR}/ck_gemm_a8w8_blockscale/include'"
        ],
        "flags_extra_cc": [],
        "flags_extra_hip": [],
        "extra_ldflags": "None",
        "extra_include": [],
        "verbose": "False",
        "blob_gen_cmd": "f'{AITER_CSRC_DIR}/ck_gemm_a8w8_blockscale/gen_instances.py --working_path {{}} --tune'"
    },
    "module_gemm_a4w4_blockscale_tune": {
        "srcs": [
            "f'{AITER_CSRC_DIR}/pybind/gemm_a4w4_blockscale_tune_pybind.cu'",
            "f'{AITER_CSRC_DIR}/ck_gemm_a4w4_blockscale/gemm_a4w4_blockscale_tune.cu'",
            "f'{AITER_CSRC_DIR}/ck_gemm_a4w4_blockscale/include'"
        ],
        "flags_extra_cc": [],
        "flags_extra_hip": [
            "'-mllvm -greedy-reverse-local-assignment=1'",
            "'-mllvm --amdgpu-use-amdgpu-trackers=1'"
        ],
        "extra_ldflags": "None",
        "extra_include": [],
        "verbose": "False",
        "hip_clang_path": "os.environ.get('GEMM_A4W4_BLOCKWISE_HIP_CLANG_PATH')",
        "blob_gen_cmd": "f'{AITER_CSRC_DIR}/ck_gemm_a4w4_blockscale/gen_instances.py --working_path {{}} --tune'"
    },
    "module_gemm_a8w8_bpreshuffle_tune": {
        "srcs": [
            "f'{AITER_CSRC_DIR}/pybind/gemm_a8w8_bpreshuffle_tune_pybind.cu'",
            "f'{AITER_CSRC_DIR}/ck_gemm_a8w8_bpreshuffle/gemm_a8w8_bpreshuffle_tune.cu'",
            "f'{AITER_CSRC_DIR}/ck_gemm_a8w8_bpreshuffle/include'"
        ],
        "flags_extra_cc": [],
        "flags_extra_hip": [],
        "extra_ldflags": "None",
        "extra_include": [],
        "verbose": "False",
        "is_python_module": "True",
        "is_standalone": "False",
        "blob_gen_cmd": "f'{AITER_CSRC_DIR}/ck_gemm_a8w8_bpreshuffle/gen_instances.py --working_path {{}} --tune'"
    },
    "module_aiter_operator": {
        "srcs": [
            "f'{AITER_CSRC_DIR}/pybind/aiter_operator_pybind.cu'",
            "f'{AITER_CSRC_DIR}/include/binary_operator.cuh'",
            "f'{AITER_CSRC_DIR}/kernels/binary_operator.cu'"
        ],
        "flags_extra_cc": [],
        "flags_extra_hip": [],
        "extra_ldflags": "None",
        "extra_include": [],
        "verbose": "False",
        "blob_gen_cmd": "f'{AITER_CSRC_DIR}/kernels/generate_binaryop.py --working_path {{}} --optype all --dtypes all'"
    },
    "module_aiter_unary": {
        "srcs": [
            "f'{AITER_CSRC_DIR}/pybind/aiter_unary_pybind.cu'",
            "f'{AITER_CSRC_DIR}/kernels/unary_operator.cu'"
        ],
        "flags_extra_cc": [],
        "flags_extra_hip": [],
        "extra_ldflags": "None",
        "extra_include": [],
        "verbose": "False",
        "blob_gen_cmd": "''"
    },
    "module_quant": {
        "srcs": [
            "f'{AITER_CSRC_DIR}/pybind/quant_pybind.cu'",
            "f'{AITER_CSRC_DIR}/kernels/quant_kernels.cu'"
        ],
        "flags_extra_cc": [],
        "flags_extra_hip": [
            "'-DENABLE_FP8'",
            "'-DCK_TILE_USE_BUFFER_ADDRESSING_BUILTIN=0'"
        ],
        "extra_ldflags": "None",
        "extra_include": [
            "f'{AITER_CSRC_DIR}/include/ck_tile'"
        ],
        "verbose": "False",
        "blob_gen_cmd": "''"
    },
    "module_rope_general_fwd": {
        "srcs": [
            "f'{AITER_CSRC_DIR}/pybind/rope_general_fwd_pybind.cu'",
            "f'{AITER_CSRC_DIR}/kernels/rope/rope_common.h'",
            "f'{AITER_CSRC_DIR}/kernels/rope/general_fwd_kernels.cu'"
        ],
        "flags_extra_cc": [],
        "flags_extra_hip": [],
        "extra_ldflags": "None",
        "extra_include": [],
        "verbose": "False",
        "blob_gen_cmd": "''"
    },
    "module_rope_general_bwd": {
        "srcs": [
            "f'{AITER_CSRC_DIR}/pybind/rope_general_bwd_pybind.cu'",
            "f'{AITER_CSRC_DIR}/kernels/rope/rope_common.h'",
            "f'{AITER_CSRC_DIR}/kernels/rope/general_bwd_kernels.cu'"
        ],
        "flags_extra_cc": [],
        "flags_extra_hip": [],
        "extra_ldflags": "None",
        "extra_include": [],
        "verbose": "False",
        "blob_gen_cmd": "''"
    },
    "module_rope_pos_fwd": {
        "srcs": [
            "f'{AITER_CSRC_DIR}/pybind/rope_pos_fwd_pybind.cu'",
            "f'{AITER_CSRC_DIR}/kernels/rope/rope_common.h'",
            "f'{AITER_CSRC_DIR}/kernels/rope/pos_fwd_kernels.cu'"
        ],
        "flags_extra_cc": [],
        "flags_extra_hip": [],
        "extra_ldflags": "None",
        "extra_include": [],
        "verbose": "False",
        "blob_gen_cmd": "''"
    },
    "module_fmha_v3_fwd": {
        "srcs": [
            "f'{AITER_CSRC_DIR}/kernels/mha_common.cu'",
            "f'{AITER_CSRC_DIR}/py_itfs_cu/asm_mha_fwd.cu'",
            "f'{AITER_CSRC_DIR}/pybind/mha_fwd_asm_pybind.cu'"
        ],
        "flags_extra_cc": [],
        "flags_extra_hip": [
            "'-DCK_TILE_FMHA_FWD_FAST_EXP2=1'",
            "f'-DCK_TILE_FLOAT_TO_BFLOAT16_DEFAULT={os.environ.get(\"CK_TILE_FLOAT_TO_BFLOAT16_DEFAULT\", 2)}'"
        ],
        "extra_ldflags": "None",
        "extra_include": [
            "f'{CK_DIR}/example/ck_tile/01_fmha'"
        ],
        "verbose": "False",
        "blob_gen_cmd": [
            "f'{AITER_CSRC_DIR}/cpp_itfs/mha_fwd_generate.py --receipt 1 --output_dir {{}}'",
            "f'{AITER_CSRC_DIR}/py_itfs_cu/fmha_v3_fwd_kernel_generate.py --output_dir {{}}'"
        ]
    },
    "module_mha_fwd": {
        "srcs": [
            "f'{AITER_CSRC_DIR}/kernels/mha_common.cu'",
            "f'{AITER_CSRC_DIR}/py_itfs_ck/mha_fwd_kernels.cu'",
            "f'{AITER_CSRC_DIR}/pybind/mha_fwd_pybind.cu'"
        ],
        "flags_extra_cc": [],
        "flags_extra_hip": [
            "'-DCK_TILE_FMHA_FWD_FAST_EXP2=1'",
            "f'-DCK_TILE_FLOAT_TO_BFLOAT16_DEFAULT={os.environ.get(\"CK_TILE_FLOAT_TO_BFLOAT16_DEFAULT\", 2)}'"
        ],
        "extra_ldflags": "None",
        "extra_include": [
            "f'{CK_DIR}/example/ck_tile/01_fmha'"
        ],
        "verbose": "False",
        "blob_gen_cmd": [
            "f'{CK_DIR}/example/ck_tile/01_fmha/generate.py -d fwd --receipt 600 --output_dir {{}}'",
            "f'{AITER_CSRC_DIR}/cpp_itfs/mha_fwd_generate.py --receipt 3 --output_dir {{}}'"
        ]
    },
    "module_mha_varlen_fwd": {
        "srcs": [
            "f'{AITER_CSRC_DIR}/kernels/mha_common.cu'",
            "f'{AITER_CSRC_DIR}/py_itfs_ck/mha_varlen_fwd_kernels.cu'",
            "f'{AITER_CSRC_DIR}/pybind/mha_varlen_fwd_pybind.cu'"
        ],
        "flags_extra_cc": [],
        "flags_extra_hip": [
            "'-DCK_TILE_FMHA_FWD_FAST_EXP2=1'",
            "f'-DCK_TILE_FLOAT_TO_BFLOAT16_DEFAULT={os.environ.get(\"CK_TILE_FLOAT_TO_BFLOAT16_DEFAULT\", 2)}'",
            "f'-DCK_TILE_ATTENTION_LOGITS_SOFT_CAP_DEFAULT={os.environ.get(\"CK_TILE_ATTENTION_LOGITS_SOFT_CAP_DEFAULT\", 0)}'"
        ],
        "extra_ldflags": "None",
        "extra_include": [
            "f'{CK_DIR}/example/ck_tile/01_fmha'"
        ],
        "verbose": "False",
        "blob_gen_cmd": [
            "f'{CK_DIR}/example/ck_tile/01_fmha/generate.py -d fwd --receipt 600 --output_dir {{}}'",
            "f'{CK_DIR}/example/ck_tile/01_fmha/generate.py -d fwd_splitkv --receipt 600 --output_dir {{}}'",
            "f'{AITER_CSRC_DIR}/cpp_itfs/mha_fwd_generate.py --receipt 3 --output_dir {{}}'"
        ]
    },
    "module_mha_batch_prefill": {
        "srcs": [
            "f'{AITER_CSRC_DIR}/kernels/mha_common.cu'",
            "f'{AITER_CSRC_DIR}/py_itfs_ck/mha_batch_prefill_kernels.cu'",
            "f'{AITER_CSRC_DIR}/pybind/mha_batch_prefill_pybind.cu'"
        ],
        "flags_extra_cc": [],
        "flags_extra_hip": [
            "'-DCK_TILE_FMHA_FWD_FAST_EXP2=1'",
            "f'-DCK_TILE_FLOAT_TO_BFLOAT16_DEFAULT={os.environ.get(\"CK_TILE_FLOAT_TO_BFLOAT16_DEFAULT\", 2)}'",
            "f'-DCK_TILE_ATTENTION_LOGITS_SOFT_CAP_DEFAULT={os.environ.get(\"CK_TILE_ATTENTION_LOGITS_SOFT_CAP_DEFAULT\", 0)}'",
            "f'-DCK_TILE_ATTENTION_USE_SOFTSIGN_ASM={os.environ.get(\"CK_TILE_ATTENTION_USE_SOFTSIGN_ASM\", 1)}'"
        ],
        "extra_ldflags": "None",
        "extra_include": [
            "f'{CK_DIR}/example/ck_tile/01_fmha'"
        ],
        "verbose": "False",
        "blob_gen_cmd": [
            "f'{CK_DIR}/example/ck_tile/01_fmha/generate.py -d batch_prefill --receipt 600 --output_dir {{}}'",
            "f'{AITER_CSRC_DIR}/cpp_itfs/mha_fwd_generate.py --receipt 5 --output_dir {{}}'"
        ]
    },
    "module_fmha_v3_bwd": {
        "srcs": [
            "f'{AITER_CSRC_DIR}/kernels/mha_common.cu'",
            "f'{AITER_CSRC_DIR}/py_itfs_cu/asm_mha_bwd.cu'",
            "f'{AITER_CSRC_DIR}/pybind/mha_bwd_asm_pybind.cu'"
        ],
        "flags_extra_cc": [],
        "flags_extra_hip": [
            "'-DCK_TILE_FMHA_FWD_FAST_EXP2=1'"
        ],
        "extra_ldflags": "None",
        "extra_include": [
            "f'{CK_DIR}/example/ck_tile/01_fmha'"
        ],
        "verbose": "False",
        "blob_gen_cmd": [
            "f'{AITER_CSRC_DIR}/py_itfs_cu/fmha_v3_bwd_kernel_generate.py --filter \"*@*_ndeterministic@*_nbias*_dropout*_ndeterministic*\" --output_dir {{}}'",
            "f'{AITER_CSRC_DIR}/cpp_itfs/mha_bwd_generate.py --receipt 2 --output_dir {{}}'"
        ]
    },
    "module_fmha_v3_varlen_bwd": {
        "srcs": [
            "f'{AITER_CSRC_DIR}/kernels/mha_common.cu'",
            "f'{AITER_CSRC_DIR}/py_itfs_cu/asm_mha_varlen_bwd.cu'",
            "f'{AITER_CSRC_DIR}/pybind/mha_varlen_bwd_asm_pybind.cu'"
        ],
        "flags_extra_cc": [],
        "flags_extra_hip": [
            "'-DCK_TILE_FMHA_FWD_FAST_EXP2=1'"
        ],
        "extra_ldflags": "None",
        "extra_include": [
            "f'{CK_DIR}/example/ck_tile/01_fmha'"
        ],
        "verbose": "False",
        "blob_gen_cmd": [
            "f'{AITER_CSRC_DIR}/py_itfs_cu/fmha_v3_bwd_kernel_generate.py --filter \"*@*_ndeterministic@*_nbias*_dropout*_ndeterministic*\" --output_dir {{}}'",
            "f'{AITER_CSRC_DIR}/cpp_itfs/mha_bwd_generate.py --receipt 2 --output_dir {{}}'"
        ]
    },
    "module_mha_bwd": {
        "srcs": [
            "f'{AITER_CSRC_DIR}/kernels/mha_common.cu'",
            "f'{AITER_CSRC_DIR}/py_itfs_ck/mha_bwd_kernels.cu'",
            "f'{AITER_CSRC_DIR}/pybind/mha_bwd_pybind.cu'"
        ],
        "flags_extra_cc": [],
        "flags_extra_hip": [
            "'-DCK_TILE_FMHA_FWD_FAST_EXP2=1'",
            "f'-DCK_TILE_FLOAT_TO_BFLOAT16_DEFAULT={os.environ.get(\"CK_TILE_FLOAT_TO_BFLOAT16_DEFAULT\", 2)}'"
        ],
        "extra_ldflags": "None",
        "extra_include": [
            "f'{CK_DIR}/example/ck_tile/01_fmha'"
        ],
        "verbose": "False",
        "blob_gen_cmd": [
            "f'{CK_DIR}/example/ck_tile/01_fmha/generate.py -d bwd --receipt 600 --output_dir {{}}'",
            "f'{AITER_CSRC_DIR}/cpp_itfs/mha_bwd_generate.py --receipt 3 --output_dir {{}}'"
        ]
    },
    "module_mha_varlen_bwd": {
        "srcs": [
            "f'{AITER_CSRC_DIR}/kernels/mha_common.cu'",
            "f'{AITER_CSRC_DIR}/py_itfs_ck/mha_varlen_bwd_kernels.cu'",
            "f'{AITER_CSRC_DIR}/pybind/mha_varlen_bwd_pybind.cu'"
        ],
        "flags_extra_cc": [],
        "flags_extra_hip": [
            "'-DCK_TILE_FMHA_FWD_FAST_EXP2=1'",
            "f'-DCK_TILE_FLOAT_TO_BFLOAT16_DEFAULT={os.environ.get(\"CK_TILE_FLOAT_TO_BFLOAT16_DEFAULT\", 2)}'"
        ],
        "extra_ldflags": "None",
        "extra_include": [
            "f'{CK_DIR}/example/ck_tile/01_fmha'"
        ],
        "verbose": "False",
        "blob_gen_cmd": [
            "f'{CK_DIR}/example/ck_tile/01_fmha/generate.py -d bwd --receipt 600 --output_dir {{}}'",
            "f'{AITER_CSRC_DIR}/cpp_itfs/mha_bwd_generate.py --receipt 3 --output_dir {{}}'"
        ]
    },
    "libmha_fwd": {
        "srcs": [],
        "flags_extra_cc": [],
        "flags_extra_hip": [
            "'-DCK_TILE_FMHA_FWD_FAST_EXP2=1'",
            "f'-DCK_TILE_FLOAT_TO_BFLOAT16_DEFAULT={os.environ.get(\"CK_TILE_FLOAT_TO_BFLOAT16_DEFAULT\", 2)}'",
            "'-DCK_TILE_FMHA_FWD_SPLITKV_API=1'"
        ],
        "extra_ldflags": "None",
        "extra_include": [
            "f'{CK_DIR}/example/ck_tile/01_fmha'"
        ],
        "verbose": "False",
        "is_python_module": "False",
        "is_standalone": "False",
        "torch_exclude": "True",
        "blob_gen_cmd": [
            "f'{CK_DIR}/example/ck_tile/01_fmha/generate.py -d fwd --receipt 600 --output_dir {{}}'",
            "f'{CK_DIR}/example/ck_tile/01_fmha/generate.py -d fwd_splitkv --receipt 600 --output_dir {{}}'",
            "f'{CK_DIR}/example/ck_tile/01_fmha/generate.py -d batch_prefill --receipt 600 --output_dir {{}}'",
            "f'{AITER_CSRC_DIR}/cpp_itfs/mha_fwd_generate.py --receipt 5 --output_dir {{}}'",
            "f'{AITER_CSRC_DIR}/py_itfs_cu/fmha_v3_fwd_kernel_generate.py --output_dir {{}}'"
        ]
    },
    "libmha_bwd": {
        "srcs": [],
        "flags_extra_cc": [],
        "flags_extra_hip": [
            "f'-DCK_TILE_FLOAT_TO_BFLOAT16_DEFAULT={os.environ.get(\"CK_TILE_FLOAT_TO_BFLOAT16_DEFAULT\", 2)}'"
        ],
        "extra_ldflags": "None",
        "extra_include": [
            "f'{CK_DIR}/example/ck_tile/01_fmha'"
        ],
        "verbose": "False",
        "is_python_module": "False",
        "is_standalone": "False",
        "torch_exclude": "True",
        "blob_gen_cmd": [
            "f'{CK_DIR}/example/ck_tile/01_fmha/generate.py -d bwd --receipt 600 --output_dir {{}}'",
            "f'{AITER_CSRC_DIR}/py_itfs_cu/fmha_v3_bwd_kernel_generate.py --receipt 1 --filter \"*@*_ndeterministic@*_nbias*_dropout*_ndeterministic*\" --output_dir {{}}'",
            "f'{AITER_CSRC_DIR}/cpp_itfs/mha_bwd_generate.py --receipt 3 --output_dir {{}}'"
        ]
    },
    "module_rocsolgemm": {
        "srcs": [
            "f'{AITER_GRADLIB_DIR}/csrc/rocsolgemm.cu'"
        ],
        "flags_extra_cc": [],
        "flags_extra_hip": [
            "'-U__CUDA_NO_HALF_OPERATORS__'",
            "'-U__CUDA_NO_HALF_CONVERSIONS__'",
            "'-ftemplate-depth=1024'"
        ],
        "extra_ldflags": "None",
        "extra_include": [
            "f'{AITER_GRADLIB_DIR}/include/'"
        ],
        "verbose": "False",
        "blob_gen_cmd": "''"
    },
    "module_hipbsolgemm": {
        "srcs": [
            "f'{AITER_GRADLIB_DIR}/csrc/hipbsolgemm.cu'"
        ],
        "flags_extra_cc": [],
        "flags_extra_hip": [
            "'-U__CUDA_NO_HALF_OPERATORS__'",
            "'-U__CUDA_NO_HALF_CONVERSIONS__'",
            "'-ftemplate-depth=1024'",
            "'-DENABLE_TORCH_FP8' if hasattr(torch, 'float8_e4m3fnuz') else '' "
        ],
        "extra_ldflags": "None",
        "extra_include": [
            "f'{AITER_GRADLIB_DIR}/include/'"
        ],
        "verbose": "False",
        "blob_gen_cmd": "''"
    }
}<|MERGE_RESOLUTION|>--- conflicted
+++ resolved
@@ -283,26 +283,8 @@
             "f'{AITER_CSRC_DIR}/kernels/topk_softmax_kernels_group.cu'",
             "f'{AITER_CSRC_DIR}/kernels/moe_fused_gate.cu'",
             "f'{AITER_CSRC_DIR}/kernels/moe_align_block_size_kernels.cu'",
-<<<<<<< HEAD
-            "f'{AITER_CSRC_DIR}/py_itfs_cu/asm_fmoe.cpp'",
-            "f'{AITER_CSRC_DIR}/py_itfs_cu/asm_moe_2stage.cpp'"
-        ],
-        "flags_extra_cc": [],
-        "flags_extra_hip": [],
-        "extra_ldflags": "None",
-        "extra_include": ["f'{AITER_CSRC_DIR}/include/ck_tile'"],
-        "verbose": "False",
-        "blob_gen_cmd": "f'{get_asm_dir()}/fmoe_2stages/codegen.py --output_dir {{}}'"
-    },
-    "module_moe": {
-        "srcs": [
-            "f'{AITER_CSRC_DIR}/pybind/moe_ck_pybind.cu'",
-            "f'{CK_DIR}/example/ck_tile/15_fused_moe/instances'",
-            "f'{AITER_CSRC_DIR}/py_itfs_ck/moe_kernels.cu'"
-=======
             "f'{AITER_CSRC_DIR}/py_itfs_cu/asm_fmoe.cu'",
             "f'{AITER_CSRC_DIR}/py_itfs_cu/asm_moe_2stage.cu'"
->>>>>>> 61c8aa23
         ],
         "flags_extra_cc": [],
         "flags_extra_hip": [],
