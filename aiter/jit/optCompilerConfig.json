{
    "module_aiter_enum": {
        "srcs": [
            "f'{AITER_CSRC_DIR}/pybind/aiter_enum_pybind.cu'"
        ],
        "flags_extra_cc": [],
        "flags_extra_hip": [],
        "extra_ldflags": "None",
        "extra_include": [],
        "verbose": "False",
        "torch_exclude": "True",
        "blob_gen_cmd": "''"
    },
    "module_activation": {
        "srcs": [
            "f'{AITER_CSRC_DIR}/pybind/activation_pybind.cu'",
            "f'{AITER_CSRC_DIR}/kernels/activation_kernels.cu'"
        ],
        "flags_extra_cc": [],
        "flags_extra_hip": [],
        "extra_ldflags": "None",
        "extra_include": ["f'{AITER_CSRC_DIR}/include/ck_tile'"],
        "verbose": "False",
        "blob_gen_cmd": "''"
    },
    "module_attention": {
        "srcs": [
            "f'{AITER_CSRC_DIR}/py_itfs_ck/attention_kernels.cu'",
            "f'{AITER_CSRC_DIR}/pybind/attention_ck_pybind.cu'"
        ],
        "flags_extra_cc": [],
        "flags_extra_hip": [],
        "extra_ldflags": "None",
        "extra_include": [],
        "verbose": "False",
        "blob_gen_cmd": "''"
    },
    "module_pa_ragged": {
        "srcs": [
            "f'{AITER_CSRC_DIR}/pybind/attention_ragged_pybind.cu'",
            "f'{AITER_CSRC_DIR}/kernels/attention_ragged.cu'"
        ],
        "flags_extra_cc": [],
        "flags_extra_hip": [
            "'-DENABLE_FP8'",
            "f'-DCK_TILE_ATTENTION_LOGITS_SOFT_CAP_DEFAULT={os.environ.get(\"CK_TILE_ATTENTION_LOGITS_SOFT_CAP_DEFAULT\", 0)}'"
        ],
        "extra_ldflags": "None",
        "extra_include": ["f'{AITER_CSRC_DIR}/include/ck_tile'"],
        "verbose": "False",
        "blob_gen_cmd": "''",
        "hipify": "False"
    },
    "module_pa_v1": {
        "srcs": [
            "f'{AITER_CSRC_DIR}/pybind/attention_v1_pybind.cu'",
            "f'{AITER_CSRC_DIR}/kernels/attention_v1.cu'"
        ],
        "flags_extra_cc": [],
        "flags_extra_hip": [
            "'-DENABLE_FP8'"
        ],
        "extra_ldflags": "None",
        "extra_include": ["f'{AITER_CSRC_DIR}/include/ck_tile'"],
        "verbose": "False",
        "blob_gen_cmd": "''"
    },

    "module_attention_asm": {
        "srcs": [
            "f'{AITER_CSRC_DIR}/py_itfs_cu/asm_pa.cu'",
            "f'{AITER_CSRC_DIR}/pybind/attention_asm_pybind.cu'"
        ],
        "flags_extra_cc": [],
        "flags_extra_hip": [],
        "extra_ldflags": "None",
        "extra_include": [],
        "verbose": "False",
        "blob_gen_cmd": "''"
    },
    "module_pa": {
        "srcs": [
            "f'{AITER_CSRC_DIR}/pybind/attention_pybind.cu'",
            "f'{AITER_CSRC_DIR}/kernels/attention.cu'"
        ],
        "flags_extra_cc": [],
        "flags_extra_hip": [
            "'-DENABLE_FP8'"
        ],
        "extra_ldflags": "None",
        "extra_include": ["f'{AITER_CSRC_DIR}/include/ck_tile'"],
        "verbose": "False",
        "blob_gen_cmd": "''"
    },
    "module_mla_asm": {
        "srcs": [
            "f'{AITER_CSRC_DIR}/py_itfs_cu/asm_mla.cu'",
            "f'{AITER_CSRC_DIR}/pybind/attention_asm_mla_pybind.cu'"
        ],
        "flags_extra_cc": [],
        "flags_extra_hip": [],
        "extra_ldflags": "None",
        "extra_include": [],
        "verbose": "False",
        "blob_gen_cmd": "''"
    },
    "module_cache": {
        "srcs": [
            "f'{AITER_CSRC_DIR}/pybind/cache_pybind.cu'",
            "f'{AITER_CSRC_DIR}/kernels/cache_kernels.cu'"
        ],
        "flags_extra_cc": [],
        "flags_extra_hip": [
            "'-DENABLE_FP8'"
        ],
        "extra_ldflags": "None",
        "extra_include": ["f'{AITER_CSRC_DIR}/include/ck_tile'"],
        "verbose": "False",
        "blob_gen_cmd": "''"
    },
    "module_custom_all_reduce": {
        "srcs": [
            "f'{AITER_CSRC_DIR}/pybind/custom_all_reduce_pybind.cu'",
            "f'{AITER_CSRC_DIR}/kernels/custom_all_reduce.cu'",
            "f'{AITER_CSRC_DIR}/py_itfs_cu/asm_communication.cu'"
        ],
        "flags_extra_cc": [],
        "flags_extra_hip": [],
        "extra_ldflags": "None",
        "extra_include": [],
        "verbose": "False",
        "blob_gen_cmd": "''"
    },
    "module_custom": {
        "srcs": [
            "f'{AITER_CSRC_DIR}/pybind/custom_pybind.cu'",
            "f'{AITER_CSRC_DIR}/py_itfs_cu/custom.cu'",
            "f'{AITER_CSRC_DIR}/kernels/custom_kernels.cu'"
        ],
        "flags_extra_cc": [],
        "flags_extra_hip": [],
        "extra_ldflags": "None",
        "extra_include": [],
        "verbose": "False",
        "blob_gen_cmd": "''"
    },
    "module_batched_gemm_bf16": {
        "srcs": [
            "f'{AITER_CSRC_DIR}/ck_batched_gemm_bf16/include'",
            "f'{AITER_CSRC_DIR}/pybind/batched_gemm_bf16_pybind.cu'",
            "f'{AITER_CSRC_DIR}/ck_batched_gemm_bf16/batched_gemm_bf16.cu'"
        ],
        "flags_extra_cc": [],
        "flags_extra_hip": [],
        "extra_ldflags": "None",
        "extra_include": [],
        "verbose": "False",
        "blob_gen_cmd": "f'{AITER_CSRC_DIR}/ck_batched_gemm_bf16/gen_instances.py --working_path {{}} --tune_file {AITER_ROOT_DIR}/aiter/configs/bf16_tuned_batched_gemm.csv'"
    },
    "module_batched_gemm_a8w8": {
        "srcs": [
            "f'{AITER_CSRC_DIR}/ck_batched_gemm_a8w8/include'",
            "f'{AITER_CSRC_DIR}/pybind/batched_gemm_a8w8_pybind.cu'",
            "f'{AITER_CSRC_DIR}/ck_batched_gemm_a8w8/batched_gemm_a8w8.cu'"
        ],
        "flags_extra_cc": [],
        "flags_extra_hip": [],
        "extra_ldflags": "None",
        "extra_include": [],
        "verbose": "False",
        "blob_gen_cmd": "f'{AITER_CSRC_DIR}/ck_batched_gemm_a8w8/gen_instances.py --working_path {{}} --tune_file {AITER_ROOT_DIR}/aiter/configs/a8w8_tuned_batched_gemm.csv'"
    },
    "module_gemm_a8w8": {
        "srcs": [
            "f'{AITER_CSRC_DIR}/ck_gemm_a8w8/include'",
            "f'{AITER_CSRC_DIR}/pybind/gemm_a8w8_pybind.cu'",
            "f'{AITER_CSRC_DIR}/ck_gemm_a8w8/gemm_a8w8.cu'"
        ],
        "flags_extra_cc": [],
        "flags_extra_hip": [],
        "extra_ldflags": "None",
        "extra_include": [],
        "verbose": "False",
        "blob_gen_cmd": "f'{AITER_CSRC_DIR}/ck_gemm_a8w8/gen_instances.py --working_path {{}} --tune_file {AITER_ROOT_DIR}/aiter/configs/a8w8_tuned_gemm.csv'"
    },
    "module_gemm_a8w8_blockscale": {
        "srcs": [
            "f'{AITER_CSRC_DIR}/ck_gemm_a8w8_blockscale/include'",
            "f'{AITER_CSRC_DIR}/pybind/gemm_a8w8_blockscale_pybind.cu'",
            "f'{AITER_CSRC_DIR}/ck_gemm_a8w8_blockscale/gemm_a8w8_blockscale.cu'"
        ],
        "flags_extra_cc": [],
        "flags_extra_hip": [],
        "extra_ldflags": "None",
        "extra_include": [],
        "verbose": "False",
        "blob_gen_cmd": "f'{AITER_CSRC_DIR}/ck_gemm_a8w8_blockscale/gen_instances.py --working_path {{}} --tune_file {AITER_ROOT_DIR}/aiter/configs/a8w8_blockscale_tuned_gemm.csv'"
    },
        "module_gemm_a8w8_bpreshuffle": {
        "srcs": [
            "f'{AITER_CSRC_DIR}/ck_gemm_a8w8_bpreshuffle/include'",
            "f'{AITER_CSRC_DIR}/pybind/gemm_a8w8_bpreshuffle_pybind.cu'",
            "f'{AITER_CSRC_DIR}/ck_gemm_a8w8_bpreshuffle/gemm_a8w8_bpreshuffle.cu'"
        ],
        "flags_extra_cc": [],
        "flags_extra_hip": [],
        "extra_ldflags": "None",
        "extra_include": [],
        "verbose": "False",
        "is_python_module": "True",
        "is_standalone": "False",
        "blob_gen_cmd": "f'{AITER_CSRC_DIR}/ck_gemm_a8w8_bpreshuffle/gen_instances.py --working_path {{}} --tune_file {AITER_ROOT_DIR}/aiter/configs/a8w8_bpreshuffle_tuned_gemm.csv'"
    },
    "module_gemm_a8w8_asm": {
        "srcs": [
            "f'{AITER_CSRC_DIR}/pybind/gemm_a8w8_asm_pybind.cu'",
            "f'{AITER_CSRC_DIR}/py_itfs_cu/asm_gemm_a8w8.cu'"
        ],
        "flags_extra_cc": [],
        "flags_extra_hip": [],
        "extra_ldflags": "None",
        "extra_include": [],
        "verbose": "False",
        "blob_gen_cmd": "''"
    },
    "module_gemm_a4w4_asm": {
        "srcs": [
            "f'{AITER_CSRC_DIR}/pybind/gemm_a4w4_asm_pybind.cu'",
            "f'{AITER_CSRC_DIR}/py_itfs_cu/asm_gemm_a4w4.cu'"
        ],
        "flags_extra_cc": [],
        "flags_extra_hip": [],
        "extra_ldflags": "None",
        "extra_include": [],
        "verbose": "False",
        "blob_gen_cmd": "''"
    },
    "module_gemm_a8w8_blockscale_asm": {
        "srcs": [
            "f'{AITER_CSRC_DIR}/py_itfs_cu/asm_flatmm_a8w8_blockscale.cu'",
            "f'{AITER_CSRC_DIR}/pybind/flatmm_a8w8_blockscale_asm_pybind.cu'"
        ],
        "flags_extra_cc": [],
        "flags_extra_hip": [],
        "extra_ldflags": "None",
        "extra_include": [],
        "verbose": "False",
        "blob_gen_cmd": "''"
    },
    "module_moe_asm": {
        "srcs": [
            "f'{AITER_CSRC_DIR}/pybind/moe_op_pybind.cu'",
            "f'{AITER_CSRC_DIR}/kernels/topk_softmax_kernels.cu'",
            "f'{AITER_CSRC_DIR}/kernels/topk_softmax_kernels_group.cu'",
            "f'{AITER_CSRC_DIR}/kernels/moe_align_block_size_kernels.cu'",
            "f'{AITER_CSRC_DIR}/py_itfs_cu/asm_fmoe.cu'",
            "f'{AITER_CSRC_DIR}/py_itfs_cu/asm_moe_2stage.cu'"
        ],
        "flags_extra_cc": [],
        "flags_extra_hip": [],
        "extra_ldflags": "None",
        "extra_include": [],
        "verbose": "False",
        "blob_gen_cmd": "f'{get_asm_dir()}/fmoe_2stages/codegen.py --output_dir {{}}'"
    },
    "module_moe": {
        "srcs": [
            "f'{AITER_CSRC_DIR}/pybind/moe_ck_pybind.cu'",
            "f'{CK_DIR}/example/ck_tile/15_fused_moe/instances'",
            "f'{AITER_CSRC_DIR}/py_itfs_ck/moe_kernels.cu'"
        ],
        "flags_extra_cc": [],
        "flags_extra_hip": [],
        "extra_ldflags": "None",
        "extra_include": [
            "f'{CK_DIR}/example/ck_tile/15_fused_moe'"
        ],
        "verbose": "False",
        "blob_gen_cmd": "''"
    },
    "module_moe_ck2stages": {
        "srcs": [
            "f'{AITER_CSRC_DIR}/pybind/moe_ck_2stages_pybind.cu'",
            "f'{AITER_CSRC_DIR}/ck_gemm_moe_2stages_codegen/gemm_moe_ck2stages.cu'",
            "f'{AITER_CSRC_DIR}/ck_gemm_moe_2stages_codegen/gemm_moe_ck2stages_common.cuh'",
            "f'{AITER_CSRC_DIR}/ck_gemm_moe_2stages_codegen/gemm_moe_ck2stages_common_blockscale.cuh'",
            "f'{AITER_CSRC_DIR}/ck_gemm_moe_2stages_codegen/gemm_moe_ck2stages.h'"
        ],
        "md_name": "'module_moe_ck2stages'",
        "flags_extra_cc": ["f'-DMOE_STAGE2_ASM_DIR=\\\\\"{CK_DIR}/example/65_gemm_multiply_multiply/hsa/{get_gfx()}/\\\\\"'"],
        "flags_extra_hip": [
            "'-mllvm --amdgpu-enable-max-ilp-scheduling-strategy=1'"  
        ],
        "extra_ldflags": "None",
        "extra_include": [],
        "verbose": "False",
        "blob_gen_cmd": "''"
    },
    "module_moe_sorting": {
        "srcs": [
            "f'{AITER_CSRC_DIR}/py_itfs_ck/moe_sorting_kernels.cu'",
            "f'{AITER_CSRC_DIR}/pybind/moe_sorting_pybind.cu'",
            "f'{CK_DIR}/example/ck_tile/13_moe_sorting/'"
        ],
        "flags_extra_cc": [],
        "flags_extra_hip": [
            "'-DCK_TILE_WA_ISSUE_2028=0'"
        ],
        "extra_ldflags": "None",
        "extra_include": [
            "f'{CK_DIR}/example/ck_tile/13_moe_sorting/'"
        ],
        "verbose": "False",
        "blob_gen_cmd": "''"
    },
    "module_norm": {
        "srcs": [
            "f'{AITER_CSRC_DIR}/py_itfs_ck/norm_kernels.cu'",
            "f'{AITER_CSRC_DIR}/pybind/norm_pybind.cu'",
            "f'{AITER_CSRC_DIR}/py_itfs_cu/asm_layernorm.cu'"
        ],
        "flags_extra_cc": [],
        "flags_extra_hip": [],
        "extra_ldflags": "None",
        "extra_include": [
            "f'{CK_DIR}/example/ck_tile/02_layernorm2d'"
        ],
        "verbose": "False",
        "blob_gen_cmd": "f'{CK_DIR}/example/ck_tile/02_layernorm2d/generate.py --api fwd --gen_blobs --working_path {{}}'"
    },
    "module_pos_encoding": {
        "srcs": [
            "f'{AITER_CSRC_DIR}/pybind/pos_encoding_pybind.cu'",
            "f'{AITER_CSRC_DIR}/kernels/pos_encoding_kernels.cu'"
        ],
        "flags_extra_cc": [],
        "flags_extra_hip": [],
        "extra_ldflags": "None",
        "extra_include": [],
        "verbose": "False",
        "blob_gen_cmd": "''"
    },
    "module_rmsnorm": {
        "srcs": [
            "f'{AITER_CSRC_DIR}/kernels/rmsnorm_kernels.cu'",
            "f'{AITER_CSRC_DIR}/py_itfs_ck/rmsnorm_ck_kernels.cu'",
            "f'{AITER_CSRC_DIR}/pybind/rmsnorm_pybind.cu'"
        ],
        "flags_extra_cc": [],
        "flags_extra_hip": [],
        "extra_ldflags": "None",
        "extra_include": [
            "f'{CK_DIR}/example/ck_tile/10_rmsnorm2d'"
        ],
        "verbose": "False",
        "blob_gen_cmd": "f'{CK_DIR}/example/ck_tile/10_rmsnorm2d/generate.py --api fwd --gen_blobs --working_path {{}}'"
    },
    "module_smoothquant": {
        "srcs": [
            "f'{AITER_CSRC_DIR}/py_itfs_ck/smoothquant_kernels.cu'",
            "f'{AITER_CSRC_DIR}/pybind/smoothquant_pybind.cu'",
            "f'{CK_DIR}/example/ck_tile/12_smoothquant/instances'",
            "f'{CK_DIR}/example/ck_tile/14_moe_smoothquant/instances'"
        ],
        "flags_extra_cc": [],
        "flags_extra_hip": [],
        "extra_ldflags": "None",
        "extra_include": [
            "f'{CK_DIR}/example/ck_tile/12_smoothquant'",
            "f'{CK_DIR}/example/ck_tile/14_moe_smoothquant'"
        ],
        "verbose": "False",
        "blob_gen_cmd": "''"
    },
    "module_batched_gemm_bf16_tune": {
        "srcs": [
            "f'{AITER_CSRC_DIR}/pybind/batched_gemm_bf16_tune_pybind.cu'",
            "f'{AITER_CSRC_DIR}/ck_batched_gemm_bf16/batched_gemm_bf16_tune.cu'",
            "f'{AITER_CSRC_DIR}/ck_batched_gemm_bf16/include'"
        ],
        "flags_extra_cc": [],
        "flags_extra_hip": [],
        "extra_ldflags": "None",
        "extra_include": [],
        "verbose": "False",
        "blob_gen_cmd": "f'{AITER_CSRC_DIR}/ck_batched_gemm_bf16/gen_instances.py --working_path {{}} --tune'"
    },
    "module_batched_gemm_a8w8_tune": {
        "srcs": [
            "f'{AITER_CSRC_DIR}/pybind/batched_gemm_a8w8_tune_pybind.cu'",
            "f'{AITER_CSRC_DIR}/ck_batched_gemm_a8w8/batched_gemm_a8w8_tune.cu'",
            "f'{AITER_CSRC_DIR}/ck_batched_gemm_a8w8/include'"
        ],
        "flags_extra_cc": [],
        "flags_extra_hip": [],
        "extra_ldflags": "None",
        "extra_include": [],
        "verbose": "False",
        "blob_gen_cmd": "f'{AITER_CSRC_DIR}/ck_batched_gemm_a8w8/gen_instances.py --working_path {{}} --tune'"
    },
    "module_gemm_a8w8_tune": {
        "srcs": [
            "f'{AITER_CSRC_DIR}/pybind/gemm_a8w8_tune_pybind.cu'",
            "f'{AITER_CSRC_DIR}/ck_gemm_a8w8/gemm_a8w8_tune.cu'",
            "f'{AITER_CSRC_DIR}/ck_gemm_a8w8/include'"
        ],
        "flags_extra_cc": [],
        "flags_extra_hip": [],
        "extra_ldflags": "None",
        "extra_include": [],
        "verbose": "False",
        "blob_gen_cmd": "f'{AITER_CSRC_DIR}/ck_gemm_a8w8/gen_instances.py --working_path {{}} --tune'"
    },
    "module_gemm_a8w8_blockscale_tune": {
        "srcs": [
            "f'{AITER_CSRC_DIR}/pybind/gemm_a8w8_blockscale_tune_pybind.cu'",
            "f'{AITER_CSRC_DIR}/ck_gemm_a8w8_blockscale/gemm_a8w8_blockscale_tune.cu'",
            "f'{AITER_CSRC_DIR}/ck_gemm_a8w8_blockscale/include'"
        ],
        "flags_extra_cc": [],
        "flags_extra_hip": [],
        "extra_ldflags": "None",
        "extra_include": [],
        "verbose": "False",
        "blob_gen_cmd": "f'{AITER_CSRC_DIR}/ck_gemm_a8w8_blockscale/gen_instances.py --working_path {{}} --tune'"
    },
        "module_gemm_a8w8_bpreshuffle_tune": {
        "srcs": [
            "f'{AITER_CSRC_DIR}/pybind/gemm_a8w8_bpreshuffle_tune_pybind.cu'",
            "f'{AITER_CSRC_DIR}/ck_gemm_a8w8_bpreshuffle/gemm_a8w8_bpreshuffle_tune.cu'",
            "f'{AITER_CSRC_DIR}/ck_gemm_a8w8_bpreshuffle/include'"
        ],
        "flags_extra_cc": [],
        "flags_extra_hip": [],
        "extra_ldflags": "None",
        "extra_include": [],
        "verbose": "False",
        "is_python_module": "True",
        "is_standalone": "False",
        "blob_gen_cmd": "f'{AITER_CSRC_DIR}/ck_gemm_a8w8_bpreshuffle/gen_instances.py --working_path {{}} --tune'"
    },
    "module_aiter_operator": {
        "srcs": [
            "f'{AITER_CSRC_DIR}/pybind/aiter_operator_pybind.cu'",
            "f'{AITER_CSRC_DIR}/include/aiter_operator.h'",
            "f'{AITER_CSRC_DIR}/kernels/binary_operator.cu'",
            "f'{AITER_CSRC_DIR}/kernels/unary_operator.cu'"
        ],
        "flags_extra_cc": [],
        "flags_extra_hip": [],
        "extra_ldflags": "None",
        "extra_include": [],
        "verbose": "False",
        "blob_gen_cmd": "''"
    },
    "module_quant": {
        "srcs": [
            "f'{AITER_CSRC_DIR}/pybind/quant_pybind.cu'",
            "f'{AITER_CSRC_DIR}/kernels/quant_kernels.cu'"
        ],
        "flags_extra_cc": [],
        "flags_extra_hip": [
            "'-DENABLE_FP8'"
        ],
        "extra_ldflags": "None",
        "extra_include": ["f'{AITER_CSRC_DIR}/include/ck_tile'"],
        "verbose": "False",
        "blob_gen_cmd": "''"
    },
    "module_rope_general_fwd": {
        "srcs": [
            "f'{AITER_CSRC_DIR}/pybind/rope_general_fwd_pybind.cu'",
            "f'{AITER_CSRC_DIR}/kernels/rope_general_fwd_kernels.cu'"
        ],
        "flags_extra_cc": [],
        "flags_extra_hip": [],
        "extra_ldflags": "None",
        "extra_include": [],
        "verbose": "False",
        "blob_gen_cmd": "''"
    },
    "module_rope_general_bwd": {
        "srcs": [
            "f'{AITER_CSRC_DIR}/pybind/rope_general_bwd_pybind.cu'",
            "f'{AITER_CSRC_DIR}/kernels/rope_general_bwd_kernels.cu'"
        ],
        "flags_extra_cc": [],
        "flags_extra_hip": [],
        "extra_ldflags": "None",
        "extra_include": [],
        "verbose": "False",
        "blob_gen_cmd": "''"
    },
    "module_rope_pos_fwd": {
        "srcs": [
            "f'{AITER_CSRC_DIR}/pybind/rope_pos_fwd_pybind.cu'",
            "f'{AITER_CSRC_DIR}/kernels/rope_pos_fwd_kernels.cu'"
        ],
        "flags_extra_cc": [],
        "flags_extra_hip": [],
        "extra_ldflags": "None",
        "extra_include": [],
        "verbose": "False",
        "blob_gen_cmd": "''"
    },
    "module_fmha_v3_fwd": {
        "srcs": [
            "f'{AITER_CSRC_DIR}/kernels/mha_common.cu'",
            "f'{AITER_CSRC_DIR}/py_itfs_cu/asm_mha_fwd.cu'",
            "f'{AITER_CSRC_DIR}/pybind/mha_fwd_asm_pybind.cu'"
        ],
        "flags_extra_cc": [],
        "flags_extra_hip": [
            "'-DCK_TILE_FMHA_FWD_FAST_EXP2=1'",
            "f'-DCK_TILE_FLOAT_TO_BFLOAT16_DEFAULT={os.environ.get(\"CK_TILE_FLOAT_TO_BFLOAT16_DEFAULT\", 2)}'"
        ],
        "extra_ldflags": "None",
        "extra_include": [
            "f'{CK_DIR}/example/ck_tile/01_fmha'"
        ],
        "verbose": "False",
        "blob_gen_cmd": [
            "f'{AITER_CSRC_DIR}/cpp_itfs/mha_fwd_generate.py --receipt 1 --output_dir {{}}'",
            "f'{AITER_CSRC_DIR}/py_itfs_cu/fmha_v3_fwd_kernel_generate.py --output_dir {{}}'"
        ]
    },
    "module_mha_fwd": {
        "srcs": [
            "f'{AITER_CSRC_DIR}/kernels/mha_common.cu'",
            "f'{AITER_CSRC_DIR}/py_itfs_ck/mha_fwd_kernels.cu'",
            "f'{AITER_CSRC_DIR}/pybind/mha_fwd_pybind.cu'"
        ],
        "flags_extra_cc": [],
        "flags_extra_hip": [
            "'-DCK_TILE_FMHA_FWD_FAST_EXP2=1'",
            "f'-DCK_TILE_FLOAT_TO_BFLOAT16_DEFAULT={os.environ.get(\"CK_TILE_FLOAT_TO_BFLOAT16_DEFAULT\", 2)}'"
        ],
        "extra_ldflags": "None",
        "extra_include": [
            "f'{CK_DIR}/example/ck_tile/01_fmha'"
        ],
        "verbose": "False",
        "blob_gen_cmd": [
            "f'{CK_DIR}/example/ck_tile/01_fmha/generate.py -d fwd --receipt 600 --output_dir {{}}'",
            "f'{AITER_CSRC_DIR}/cpp_itfs/mha_fwd_generate.py --receipt 3 --output_dir {{}}'"
        ]
    },
    "module_mha_varlen_fwd": {
        "srcs": [
            "f'{AITER_CSRC_DIR}/kernels/mha_common.cu'",
            "f'{AITER_CSRC_DIR}/py_itfs_ck/mha_varlen_fwd_kernels.cu'",
            "f'{AITER_CSRC_DIR}/pybind/mha_varlen_fwd_pybind.cu'"
        ],
        "flags_extra_cc": [],
        "flags_extra_hip": [
            "'-DCK_TILE_FMHA_FWD_FAST_EXP2=1'",
            "f'-DCK_TILE_FLOAT_TO_BFLOAT16_DEFAULT={os.environ.get(\"CK_TILE_FLOAT_TO_BFLOAT16_DEFAULT\", 2)}'",
            "f'-DCK_TILE_ATTENTION_LOGITS_SOFT_CAP_DEFAULT={os.environ.get(\"CK_TILE_ATTENTION_LOGITS_SOFT_CAP_DEFAULT\", 0)}'"
        ],
        "extra_ldflags": "None",
        "extra_include": [
            "f'{CK_DIR}/example/ck_tile/01_fmha'"
        ],
        "verbose": "False",
        "blob_gen_cmd": [
            "f'{CK_DIR}/example/ck_tile/01_fmha/generate.py -d fwd --receipt 600 --output_dir {{}}'",
            "f'{CK_DIR}/example/ck_tile/01_fmha/generate.py -d fwd_splitkv --receipt 600 --output_dir {{}}'",
            "f'{AITER_CSRC_DIR}/cpp_itfs/mha_fwd_generate.py --receipt 3 --output_dir {{}}'"
        ]
    },
    "module_mha_batch_prefill": {
        "srcs": [
            "f'{AITER_CSRC_DIR}/kernels/mha_common.cu'",
            "f'{AITER_CSRC_DIR}/py_itfs_ck/mha_batch_prefill_kernels.cu'",
            "f'{AITER_CSRC_DIR}/pybind/mha_batch_prefill_pybind.cu'"
        ],
        "flags_extra_cc": [],
        "flags_extra_hip": [
            "'-DCK_TILE_FMHA_FWD_FAST_EXP2=1'",
            "f'-DCK_TILE_FLOAT_TO_BFLOAT16_DEFAULT={os.environ.get(\"CK_TILE_FLOAT_TO_BFLOAT16_DEFAULT\", 2)}'",
            "f'-DCK_TILE_ATTENTION_LOGITS_SOFT_CAP_DEFAULT={os.environ.get(\"CK_TILE_ATTENTION_LOGITS_SOFT_CAP_DEFAULT\", 0)}'",
            "f'-DCK_TILE_ATTENTION_USE_SOFTSIGN_ASM={os.environ.get(\"CK_TILE_ATTENTION_USE_SOFTSIGN_ASM\", 1)}'"
        ],
        "extra_ldflags": "None",
        "extra_include": [
            "f'{CK_DIR}/example/ck_tile/01_fmha'"
        ],
        "verbose": "False",
        "blob_gen_cmd": [
            "f'{CK_DIR}/example/ck_tile/01_fmha/generate.py -d batch_prefill --receipt 600 --output_dir {{}}'",
            "f'{AITER_CSRC_DIR}/cpp_itfs/mha_fwd_generate.py --receipt 5 --output_dir {{}}'"
        ]
    },
    "module_fmha_v3_bwd": {
        "srcs": [
            "f'{AITER_CSRC_DIR}/kernels/mha_common.cu'",
            "f'{AITER_CSRC_DIR}/py_itfs_cu/asm_mha_bwd.cu'",
            "f'{AITER_CSRC_DIR}/pybind/mha_bwd_asm_pybind.cu'"
        ],
        "flags_extra_cc": [],
        "flags_extra_hip": [
            "'-DCK_TILE_FMHA_FWD_FAST_EXP2=1'"
        ],
        "extra_ldflags": "None",
        "extra_include": [
            "f'{CK_DIR}/example/ck_tile/01_fmha'"
        ],
        "verbose": "False",
        "blob_gen_cmd": [
            "f'{AITER_CSRC_DIR}/py_itfs_cu/fmha_v3_bwd_kernel_generate.py --filter \"*@*_ndeterministic@*_nbias*_dropout*_ndeterministic*\" --output_dir {{}}'",
            "f'{AITER_CSRC_DIR}/cpp_itfs/mha_bwd_generate.py --receipt 2 --output_dir {{}}'"
        ]
    },
    "module_fmha_v3_varlen_bwd": {
        "srcs": [
            "f'{AITER_CSRC_DIR}/kernels/mha_common.cu'",
            "f'{AITER_CSRC_DIR}/py_itfs_cu/asm_mha_varlen_bwd.cu'",
            "f'{AITER_CSRC_DIR}/pybind/mha_varlen_bwd_asm_pybind.cu'"
        ],
        "flags_extra_cc": [],
        "flags_extra_hip": [
            "'-DCK_TILE_FMHA_FWD_FAST_EXP2=1'"
        ],
        "extra_ldflags": "None",
        "extra_include": [
            "f'{CK_DIR}/example/ck_tile/01_fmha'"
        ],
        "verbose": "False",
        "blob_gen_cmd": [
            "f'{AITER_CSRC_DIR}/py_itfs_cu/fmha_v3_bwd_kernel_generate.py --filter \"*@*_ndeterministic@*_nbias*_dropout*_ndeterministic*\" --output_dir {{}}'",
            "f'{AITER_CSRC_DIR}/cpp_itfs/mha_bwd_generate.py --receipt 2 --output_dir {{}}'"
        ]
    },
    "module_mha_bwd": {
        "srcs": [
            "f'{AITER_CSRC_DIR}/kernels/mha_common.cu'",
            "f'{AITER_CSRC_DIR}/py_itfs_ck/mha_bwd_kernels.cu'",
            "f'{AITER_CSRC_DIR}/pybind/mha_bwd_pybind.cu'"
        ],
        "flags_extra_cc": [],
        "flags_extra_hip": [
            "'-DCK_TILE_FMHA_FWD_FAST_EXP2=1'",
            "f'-DCK_TILE_FLOAT_TO_BFLOAT16_DEFAULT={os.environ.get(\"CK_TILE_FLOAT_TO_BFLOAT16_DEFAULT\", 2)}'"
        ],
        "extra_ldflags": "None",
        "extra_include": [
            "f'{CK_DIR}/example/ck_tile/01_fmha'"
        ],
        "verbose": "False",
        "blob_gen_cmd": [
            "f'{CK_DIR}/example/ck_tile/01_fmha/generate.py -d bwd --receipt 600 --output_dir {{}}'",
            "f'{AITER_CSRC_DIR}/cpp_itfs/mha_bwd_generate.py --receipt 3 --output_dir {{}}'"
        ]
    },
    "module_mha_varlen_bwd": {
        "srcs": [
            "f'{AITER_CSRC_DIR}/kernels/mha_common.cu'",
            "f'{AITER_CSRC_DIR}/py_itfs_ck/mha_varlen_bwd_kernels.cu'",
            "f'{AITER_CSRC_DIR}/pybind/mha_varlen_bwd_pybind.cu'"
        ],
        "flags_extra_cc": [],
        "flags_extra_hip": [
            "'-DCK_TILE_FMHA_FWD_FAST_EXP2=1'",
            "f'-DCK_TILE_FLOAT_TO_BFLOAT16_DEFAULT={os.environ.get(\"CK_TILE_FLOAT_TO_BFLOAT16_DEFAULT\", 2)}'"
        ],
        "extra_ldflags": "None",
        "extra_include": [
            "f'{CK_DIR}/example/ck_tile/01_fmha'"
        ],
        "verbose": "False",
        "blob_gen_cmd": [
            "f'{CK_DIR}/example/ck_tile/01_fmha/generate.py -d bwd --receipt 600 --output_dir {{}}'",
            "f'{AITER_CSRC_DIR}/cpp_itfs/mha_bwd_generate.py --receipt 3 --output_dir {{}}'"
        ]
    },
    "libmha_fwd": {
        "srcs": [],
        "flags_extra_cc": [],
        "flags_extra_hip": [
            "'-DCK_TILE_FMHA_FWD_FAST_EXP2=1'",
            "f'-DCK_TILE_FLOAT_TO_BFLOAT16_DEFAULT={os.environ.get(\"CK_TILE_FLOAT_TO_BFLOAT16_DEFAULT\", 2)}'",
            "'-DCK_TILE_FMHA_FWD_SPLITKV_API=1'"
        ],
        "extra_ldflags": "None",
        "extra_include": [
            "f'{CK_DIR}/example/ck_tile/01_fmha'"
        ],
        "verbose": "False",
        "is_python_module": "False",
        "is_standalone": "False",
        "torch_exclude": "True",
        "blob_gen_cmd": [
            "f'{CK_DIR}/example/ck_tile/01_fmha/generate.py -d fwd --receipt 600 --output_dir {{}}'",
            "f'{CK_DIR}/example/ck_tile/01_fmha/generate.py -d fwd_splitkv --receipt 600 --output_dir {{}}'",
            "f'{CK_DIR}/example/ck_tile/01_fmha/generate.py -d batch_prefill --receipt 600 --output_dir {{}}'",
            "f'{AITER_CSRC_DIR}/cpp_itfs/mha_fwd_generate.py --receipt 5 --output_dir {{}}'",
            "f'{AITER_CSRC_DIR}/py_itfs_cu/fmha_v3_fwd_kernel_generate.py --output_dir {{}}'"
        ]
    },
    "libmha_bwd": {
        "srcs": [],
        "flags_extra_cc": [],
        "flags_extra_hip": [
            "f'-DCK_TILE_FLOAT_TO_BFLOAT16_DEFAULT={os.environ.get(\"CK_TILE_FLOAT_TO_BFLOAT16_DEFAULT\", 2)}'"
        ],
        "extra_ldflags": "None",
        "extra_include": [
            "f'{CK_DIR}/example/ck_tile/01_fmha'"
        ],
        "verbose": "False",
        "is_python_module": "False",
        "is_standalone": "False",
        "torch_exclude": "True",
        "blob_gen_cmd": [
            "f'{CK_DIR}/example/ck_tile/01_fmha/generate.py -d bwd --receipt 600 --output_dir {{}}'",
            "f'{AITER_CSRC_DIR}/py_itfs_cu/fmha_v3_bwd_kernel_generate.py --receipt 1 --filter \"*@*_ndeterministic@*_nbias*_dropout*_ndeterministic*\" --output_dir {{}}'",
            "f'{AITER_CSRC_DIR}/cpp_itfs/mha_bwd_generate.py --receipt 3 --output_dir {{}}'"
        ]
    },
    "module_rocsolgemm": {
        "srcs": [
            "f'{AITER_GRADLIB_DIR}/csrc/rocsolgemm.cu'"
        ],
        "flags_extra_cc": [
            "'-O3'"
        ],
        "flags_extra_hip": [
            "'-O3'",
            "'-U__CUDA_NO_HALF_OPERATORS__'",
            "'-U__CUDA_NO_HALF_CONVERSIONS__'",
            "'-ftemplate-depth=1024'"
        ],
        "extra_ldflags": "None",
        "extra_include": [
            "f'{AITER_GRADLIB_DIR}/include/'"
        ],
        "verbose": "False",
        "blob_gen_cmd": "''"
    },
    "module_hipbsolgemm": {
        "srcs": [
            "f'{AITER_GRADLIB_DIR}/csrc/hipbsolgemm.cu'"
        ],
        "flags_extra_cc": [
            "'-O3'"
        ],
        "flags_extra_hip": [
            "'-O3'",
            "'-U__CUDA_NO_HALF_OPERATORS__'",
            "'-U__CUDA_NO_HALF_CONVERSIONS__'",
            "'-ftemplate-depth=1024'",
            "'-DENABLE_TORCH_FP8' if hasattr(torch, 'float8_e4m3fnuz') else '' "
        ],
        "extra_ldflags": "None",
        "extra_include": [
            "f'{AITER_GRADLIB_DIR}/include/'"
        ],
        "verbose": "False",
        "blob_gen_cmd": "''"
    },
    "module_fmla_fwd": {
        "srcs": [
<<<<<<< HEAD
            "f'{AITER_CSRC_DIR}/kernels/fmla_fwd_kernels.cu'",
            "f'{AITER_CSRC_DIR}/kernels/fmla_fwd_prefill_kernels.cu'",
=======
            "f'{AITER_CSRC_DIR}/kernels/fmla/block_gemm_areg_bsmem_creg.hpp'",
            "f'{AITER_CSRC_DIR}/kernels/fmla/entry.cu'",
            "f'{AITER_CSRC_DIR}/kernels/fmla/fwd_decode_kernels.cu'",
            "f'{AITER_CSRC_DIR}/kernels/fmla/fwd_prefill_kernels.cu'",
>>>>>>> 90cb8b46
            "f'{AITER_CSRC_DIR}/pybind/fmla_fwd_pybind.cu'"
        ],
        "flags_extra_cc": [],
        "flags_extra_hip": [
            "'-DCK_TILE_FMHA_FWD_FAST_EXP2=1'",
            "'-DCK_TILE_FLOAT_TO_BFLOAT16_DEFAULT=3'",
            "'--save-temps'"
        ],
        "extra_ldflags": "None",
        "extra_include": [
            "f'{CK_DIR}/include'"
        ],
        "isASM": "False",
        "verbose": "False",
        "is_python_module": "True",
        "is_standalone": "False",
        "blob_gen_cmd": "''"
    }
}<|MERGE_RESOLUTION|>--- conflicted
+++ resolved
@@ -760,15 +760,10 @@
     },
     "module_fmla_fwd": {
         "srcs": [
-<<<<<<< HEAD
-            "f'{AITER_CSRC_DIR}/kernels/fmla_fwd_kernels.cu'",
-            "f'{AITER_CSRC_DIR}/kernels/fmla_fwd_prefill_kernels.cu'",
-=======
             "f'{AITER_CSRC_DIR}/kernels/fmla/block_gemm_areg_bsmem_creg.hpp'",
             "f'{AITER_CSRC_DIR}/kernels/fmla/entry.cu'",
             "f'{AITER_CSRC_DIR}/kernels/fmla/fwd_decode_kernels.cu'",
             "f'{AITER_CSRC_DIR}/kernels/fmla/fwd_prefill_kernels.cu'",
->>>>>>> 90cb8b46
             "f'{AITER_CSRC_DIR}/pybind/fmla_fwd_pybind.cu'"
         ],
         "flags_extra_cc": [],
