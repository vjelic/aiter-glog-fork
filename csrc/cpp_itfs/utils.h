#pragma once

#include <dlfcn.h>
#include <stdexcept>
#include <filesystem>
#include <sstream>
#include "lru_cache.h"
#include <memory>
#include <cstdlib>
<<<<<<< HEAD
#include <openssl/md5.h>
=======
#include <openssl/evp.h>
>>>>>>> 61c8aa23
#include <iomanip>
#include <fmt/ranges.h>
#include <fmt/args.h>
#include <mutex>
#include <cctype>
#include <algorithm>


namespace aiter{

#define DIVIDE_ROUND_UP(a, b) (((a) + (b)-1) / (b))

static std::once_flag init_libs_lru_cache, init_func_names_lru_cache, init_root_dir_flag;

template<typename K, typename V>
__inline__ void init_lru_cache(std::unique_ptr<LRUCache<K, V>>& lru_cache){
    auto AITER_MAX_CACHE_SIZE = getenv("AITER_MAX_CACHE_SIZE");
    if(!AITER_MAX_CACHE_SIZE){
        AITER_MAX_CACHE_SIZE = "-1";
    }
    int aiter_max_cache_size = atoi(AITER_MAX_CACHE_SIZE);
    lru_cache = std::make_unique<LRUCache<K, V>>(aiter_max_cache_size);
}

static std::filesystem::path aiter_root_dir;

__inline__ void init_root_dir(){
    char* AITER_ROOT_DIR = std::getenv("AITER_ROOT_DIR");
    if (!AITER_ROOT_DIR){
        AITER_ROOT_DIR = std::getenv("HOME");
    }
    aiter_root_dir=std::filesystem::path(AITER_ROOT_DIR)/".aiter";
}

__inline__ std::filesystem::path get_root_dir(){
    std::call_once(init_root_dir_flag, init_root_dir);
    return aiter_root_dir;
}

<<<<<<< HEAD
template<typename T>
class NamedArg {
    const char* name;
    T value;
public:
    NamedArg(const char* n, T v) : name(n), value(v) {}

    std::string toString() const {
        std::stringstream ss;
        ss << "--" << name << "=" << value;
        return ss.str();
    }
};

#define NAMED(x) NamedArg(#x, x)

template<typename... Args>
__inline__ std::string generate_cmd(std::string& cmd, Args... args) {
    std::stringstream ss;
    ss << cmd << " ";
    ((ss << NAMED(args).toString() << " "), ...);
    return ss.str();
}
=======
>>>>>>> 61c8aa23

__inline__ const std::pair<std::string, int> execute_cmd(const std::string& cmd) {
    std::array<char, 128> buffer;
    std::string result;
    int exitCode;

    FILE* pipe = popen(cmd.c_str(), "r");

    if (!pipe) {
        throw std::runtime_error("popen() failed!");
    }

    try {
        while (fgets(buffer.data(), buffer.size(), pipe) != nullptr) {
            result += buffer.data();
        }
    } catch (...) {
        pclose(pipe);
        throw;
    }

    exitCode = pclose(pipe);
    return {result, exitCode};
}


__inline__ const std::pair<std::string, int> execute_cmd(const std::string& cmd, const std::list<std::string>& args) {
    fmt::dynamic_format_arg_store<fmt::format_context> store;
    for (const auto& arg : args) {
        store.push_back(arg);
    }
    std::string cmd_with_args = fmt::vformat(cmd, store);
    std::cout << cmd_with_args << std::endl;
    const auto results = execute_cmd(cmd_with_args);
    std::cout << results.first << std::endl;
    return results;
}


class SharedLibrary {
private:
    void* handle;

public:
    SharedLibrary(std::string& path) {
        handle = dlopen(path.c_str(), RTLD_LAZY);
        if (!handle) {
            throw std::runtime_error(dlerror());
        }
    }

    ~SharedLibrary() {
        if (handle) {
            dlclose(handle);
        }
    }

    // Get raw function pointer
    void* getRawFunction(const char* funcName) {
        dlerror(); // Clear any existing error
        void* funcPtr = dlsym(handle, funcName);
        const char* error = dlerror();
        if (error) {
            throw std::runtime_error(error);
        }
        return funcPtr;
    }

    // Template to call function with any return type and arguments
    template<typename ReturnType = void, typename... Args>
    ReturnType call(std::string& func_name, Args... args) {
        auto func = reinterpret_cast<ReturnType(*)(Args...)>(getRawFunction(func_name.c_str()));
        return func(std::forward<Args>(args)...);
    }
};

static std::unique_ptr<LRUCache<std::string, std::shared_ptr<SharedLibrary>>> libs;
static std::unique_ptr<LRUCache<std::string, std::string>> func_names;

template<typename... Args>
__inline__ void run_lib(std::string func_name, std::string folder, Args... args) {
    std::call_once(init_libs_lru_cache, init_lru_cache<std::string, std::shared_ptr<SharedLibrary>>, libs);
    auto func_lib = libs->get(func_name);
    if(!func_lib){
        std::string lib_path = (get_root_dir()/"build"/folder/"lib.so").string();
        libs->put(func_name, std::make_shared<SharedLibrary>(lib_path));
        func_lib = libs->get(func_name);
    }
    (*func_lib)->call(func_name, std::forward<Args>(args)...);
}


__inline__ std::string hash_signature(const std::string& signature) {
    unsigned char digest[EVP_MAX_MD_SIZE];
    unsigned int digest_len;

    EVP_MD_CTX* ctx = EVP_MD_CTX_new();
    EVP_DigestInit_ex(ctx, EVP_md5(), NULL);
    EVP_DigestUpdate(ctx, signature.data(), signature.size());
    EVP_DigestFinal_ex(ctx, digest, &digest_len);
    EVP_MD_CTX_free(ctx);

    std::stringstream ss;
    for (unsigned int i = 0; i < digest_len; i++) {
        ss << std::hex << std::setw(2) << std::setfill('0') << static_cast<int>(digest[i]);
    }
    return ss.str();
}


__inline__ std::string get_default_func_name(const std::string& md_name, std::list<std::string>& args) {
    std::call_once(init_func_names_lru_cache, init_lru_cache<std::string, std::string>, func_names);
    std::string args_str = fmt::format("{}", fmt::join(args, "_"));
    std::transform(args_str.begin(), args_str.end(), args_str.begin(),
    [](unsigned char c){ return std::tolower(c); });
    auto func_name = func_names->get(args_str);
    if(!func_name){
        func_names->put(args_str, fmt::format("{}_{}", md_name, hash_signature(args_str)));
        func_name = func_names->get(args_str);
    }
    return *func_name;
}


__inline__ bool not_built(const std::string& folder) {
    return !std::filesystem::exists(get_root_dir() / "build" / folder / "lib.so");
}
}<|MERGE_RESOLUTION|>--- conflicted
+++ resolved
@@ -1,99 +1,78 @@
 #pragma once
 
+#include "lru_cache.h"
+#include <algorithm>
+#include <cctype>
+#include <cstdlib>
 #include <dlfcn.h>
+#include <filesystem>
+#include <fmt/args.h>
+#include <fmt/ranges.h>
+#include <iomanip>
+#include <memory>
+#include <mutex>
+#include <openssl/evp.h>
+#include <sstream>
 #include <stdexcept>
-#include <filesystem>
-#include <sstream>
-#include "lru_cache.h"
-#include <memory>
-#include <cstdlib>
-<<<<<<< HEAD
-#include <openssl/md5.h>
-=======
-#include <openssl/evp.h>
->>>>>>> 61c8aa23
-#include <iomanip>
-#include <fmt/ranges.h>
-#include <fmt/args.h>
-#include <mutex>
-#include <cctype>
-#include <algorithm>
-
-
-namespace aiter{
+
+namespace aiter {
 
 #define DIVIDE_ROUND_UP(a, b) (((a) + (b)-1) / (b))
 
 static std::once_flag init_libs_lru_cache, init_func_names_lru_cache, init_root_dir_flag;
 
-template<typename K, typename V>
-__inline__ void init_lru_cache(std::unique_ptr<LRUCache<K, V>>& lru_cache){
+template <typename K, typename V>
+__inline__ void init_lru_cache(std::unique_ptr<LRUCache<K, V>>& lru_cache)
+{
     auto AITER_MAX_CACHE_SIZE = getenv("AITER_MAX_CACHE_SIZE");
-    if(!AITER_MAX_CACHE_SIZE){
+    if(!AITER_MAX_CACHE_SIZE)
+    {
         AITER_MAX_CACHE_SIZE = "-1";
     }
     int aiter_max_cache_size = atoi(AITER_MAX_CACHE_SIZE);
-    lru_cache = std::make_unique<LRUCache<K, V>>(aiter_max_cache_size);
+    lru_cache                = std::make_unique<LRUCache<K, V>>(aiter_max_cache_size);
 }
 
 static std::filesystem::path aiter_root_dir;
 
-__inline__ void init_root_dir(){
+__inline__ void init_root_dir()
+{
     char* AITER_ROOT_DIR = std::getenv("AITER_ROOT_DIR");
-    if (!AITER_ROOT_DIR){
+    if(!AITER_ROOT_DIR)
+    {
         AITER_ROOT_DIR = std::getenv("HOME");
     }
-    aiter_root_dir=std::filesystem::path(AITER_ROOT_DIR)/".aiter";
-}
-
-__inline__ std::filesystem::path get_root_dir(){
+    aiter_root_dir = std::filesystem::path(AITER_ROOT_DIR) / ".aiter";
+}
+
+__inline__ std::filesystem::path get_root_dir()
+{
     std::call_once(init_root_dir_flag, init_root_dir);
     return aiter_root_dir;
 }
 
-<<<<<<< HEAD
-template<typename T>
-class NamedArg {
-    const char* name;
-    T value;
-public:
-    NamedArg(const char* n, T v) : name(n), value(v) {}
-
-    std::string toString() const {
-        std::stringstream ss;
-        ss << "--" << name << "=" << value;
-        return ss.str();
-    }
-};
-
-#define NAMED(x) NamedArg(#x, x)
-
-template<typename... Args>
-__inline__ std::string generate_cmd(std::string& cmd, Args... args) {
-    std::stringstream ss;
-    ss << cmd << " ";
-    ((ss << NAMED(args).toString() << " "), ...);
-    return ss.str();
-}
-=======
->>>>>>> 61c8aa23
-
-__inline__ const std::pair<std::string, int> execute_cmd(const std::string& cmd) {
+__inline__ const std::pair<std::string, int> execute_cmd(const std::string& cmd)
+{
     std::array<char, 128> buffer;
     std::string result;
     int exitCode;
 
     FILE* pipe = popen(cmd.c_str(), "r");
 
-    if (!pipe) {
+    if(!pipe)
+    {
         throw std::runtime_error("popen() failed!");
     }
 
-    try {
-        while (fgets(buffer.data(), buffer.size(), pipe) != nullptr) {
+    try
+    {
+        while(fgets(buffer.data(), buffer.size(), pipe) != nullptr)
+        {
             result += buffer.data();
         }
-    } catch (...) {
+    }
+    catch(...)
+    {
         pclose(pipe);
         throw;
     }
@@ -102,10 +81,12 @@
     return {result, exitCode};
 }
 
-
-__inline__ const std::pair<std::string, int> execute_cmd(const std::string& cmd, const std::list<std::string>& args) {
+__inline__ const std::pair<std::string, int> execute_cmd(const std::string& cmd,
+                                                         const std::list<std::string>& args)
+{
     fmt::dynamic_format_arg_store<fmt::format_context> store;
-    for (const auto& arg : args) {
+    for(const auto& arg : args)
+    {
         store.push_back(arg);
     }
     std::string cmd_with_args = fmt::vformat(cmd, store);
@@ -115,40 +96,47 @@
     return results;
 }
 
-
-class SharedLibrary {
-private:
+class SharedLibrary
+{
+    private:
     void* handle;
 
-public:
-    SharedLibrary(std::string& path) {
+    public:
+    SharedLibrary(std::string& path)
+    {
         handle = dlopen(path.c_str(), RTLD_LAZY);
-        if (!handle) {
+        if(!handle)
+        {
             throw std::runtime_error(dlerror());
         }
     }
 
-    ~SharedLibrary() {
-        if (handle) {
+    ~SharedLibrary()
+    {
+        if(handle)
+        {
             dlclose(handle);
         }
     }
 
     // Get raw function pointer
-    void* getRawFunction(const char* funcName) {
+    void* getRawFunction(const char* funcName)
+    {
         dlerror(); // Clear any existing error
-        void* funcPtr = dlsym(handle, funcName);
+        void* funcPtr     = dlsym(handle, funcName);
         const char* error = dlerror();
-        if (error) {
+        if(error)
+        {
             throw std::runtime_error(error);
         }
         return funcPtr;
     }
 
     // Template to call function with any return type and arguments
-    template<typename ReturnType = void, typename... Args>
-    ReturnType call(std::string& func_name, Args... args) {
-        auto func = reinterpret_cast<ReturnType(*)(Args...)>(getRawFunction(func_name.c_str()));
+    template <typename ReturnType = void, typename... Args>
+    ReturnType call(std::string& func_name, Args... args)
+    {
+        auto func = reinterpret_cast<ReturnType (*)(Args...)>(getRawFunction(func_name.c_str()));
         return func(std::forward<Args>(args)...);
     }
 };
@@ -156,20 +144,23 @@
 static std::unique_ptr<LRUCache<std::string, std::shared_ptr<SharedLibrary>>> libs;
 static std::unique_ptr<LRUCache<std::string, std::string>> func_names;
 
-template<typename... Args>
-__inline__ void run_lib(std::string func_name, std::string folder, Args... args) {
-    std::call_once(init_libs_lru_cache, init_lru_cache<std::string, std::shared_ptr<SharedLibrary>>, libs);
+template <typename... Args>
+__inline__ void run_lib(std::string func_name, std::string folder, Args... args)
+{
+    std::call_once(
+        init_libs_lru_cache, init_lru_cache<std::string, std::shared_ptr<SharedLibrary>>, libs);
     auto func_lib = libs->get(func_name);
-    if(!func_lib){
-        std::string lib_path = (get_root_dir()/"build"/folder/"lib.so").string();
+    if(!func_lib)
+    {
+        std::string lib_path = (get_root_dir() / "build" / folder / "lib.so").string();
         libs->put(func_name, std::make_shared<SharedLibrary>(lib_path));
         func_lib = libs->get(func_name);
     }
     (*func_lib)->call(func_name, std::forward<Args>(args)...);
 }
 
-
-__inline__ std::string hash_signature(const std::string& signature) {
+__inline__ std::string hash_signature(const std::string& signature)
+{
     unsigned char digest[EVP_MAX_MD_SIZE];
     unsigned int digest_len;
 
@@ -180,28 +171,32 @@
     EVP_MD_CTX_free(ctx);
 
     std::stringstream ss;
-    for (unsigned int i = 0; i < digest_len; i++) {
+    for(unsigned int i = 0; i < digest_len; i++)
+    {
         ss << std::hex << std::setw(2) << std::setfill('0') << static_cast<int>(digest[i]);
     }
     return ss.str();
 }
 
-
-__inline__ std::string get_default_func_name(const std::string& md_name, std::list<std::string>& args) {
+__inline__ std::string get_default_func_name(const std::string& md_name,
+                                             std::list<std::string>& args)
+{
     std::call_once(init_func_names_lru_cache, init_lru_cache<std::string, std::string>, func_names);
     std::string args_str = fmt::format("{}", fmt::join(args, "_"));
-    std::transform(args_str.begin(), args_str.end(), args_str.begin(),
-    [](unsigned char c){ return std::tolower(c); });
+    std::transform(args_str.begin(), args_str.end(), args_str.begin(), [](unsigned char c) {
+        return std::tolower(c);
+    });
     auto func_name = func_names->get(args_str);
-    if(!func_name){
+    if(!func_name)
+    {
         func_names->put(args_str, fmt::format("{}_{}", md_name, hash_signature(args_str)));
         func_name = func_names->get(args_str);
     }
     return *func_name;
 }
 
-
-__inline__ bool not_built(const std::string& folder) {
+__inline__ bool not_built(const std::string& folder)
+{
     return !std::filesystem::exists(get_root_dir() / "build" / folder / "lib.so");
 }
-}+} // namespace aiter